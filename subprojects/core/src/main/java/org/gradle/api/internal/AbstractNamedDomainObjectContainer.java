/*
 * Copyright 2010 the original author or authors.
 *
 * Licensed under the Apache License, Version 2.0 (the "License");
 * you may not use this file except in compliance with the License.
 * You may obtain a copy of the License at
 *
 *      http://www.apache.org/licenses/LICENSE-2.0
 *
 * Unless required by applicable law or agreed to in writing, software
 * distributed under the License is distributed on an "AS IS" BASIS,
 * WITHOUT WARRANTIES OR CONDITIONS OF ANY KIND, either express or implied.
 * See the License for the specific language governing permissions and
 * limitations under the License.
 */
package org.gradle.api.internal;

import groovy.lang.Closure;
import org.gradle.api.Action;
import org.gradle.api.NamedDomainObjectProvider;
import org.gradle.api.InvalidUserDataException;
import org.gradle.api.Named;
import org.gradle.api.NamedDomainObjectContainer;
import org.gradle.api.Namer;
import org.gradle.api.reflect.HasPublicType;
import org.gradle.api.reflect.TypeOf;
import org.gradle.internal.Actions;
import org.gradle.internal.Cast;
import org.gradle.internal.metaobject.ConfigureDelegate;
import org.gradle.internal.reflect.Instantiator;
import org.gradle.util.ConfigureUtil;

import javax.annotation.Nullable;

import static org.gradle.api.reflect.TypeOf.parameterizedTypeOf;
import static org.gradle.api.reflect.TypeOf.typeOf;

public abstract class AbstractNamedDomainObjectContainer<T> extends DefaultNamedDomainObjectSet<T> implements NamedDomainObjectContainer<T>, HasPublicType {

    protected AbstractNamedDomainObjectContainer(Class<T> type, Instantiator instantiator, Namer<? super T> namer) {
        super(type, instantiator, namer);
    }

    protected AbstractNamedDomainObjectContainer(Class<T> type, Instantiator instantiator) {
        super(type, instantiator, Named.Namer.forType(type));
    }

    /**
     * Subclasses need only implement this method as the creation strategy.
     */
    protected abstract T doCreate(String name);

    public T create(String name) {
        return create(name, Actions.doNothing());
    }

    public T maybeCreate(String name) {
        T item = findByName(name);
        if (item != null) {
            return item;
        }
        return create(name);
    }

    public T create(String name, Closure configureClosure) {
        return create(name, ConfigureUtil.configureUsing(configureClosure));
    }

    public T create(String name, Action<? super T> configureAction) throws InvalidUserDataException {
        assertCanAdd(name);
        T object = doCreate(name);
        add(object);
        configureAction.execute(object);
        return object;
    }

    protected ConfigureDelegate createConfigureDelegate(Closure configureClosure) {
        return new NamedDomainObjectContainerConfigureDelegate(configureClosure, this);
    }

    public AbstractNamedDomainObjectContainer<T> configure(Closure configureClosure) {
        ConfigureDelegate delegate = createConfigureDelegate(configureClosure);
        ConfigureUtil.configureSelf(configureClosure, this, delegate);
        return this;
    }

    public String getDisplayName() {
        return getTypeDisplayName() + " container";
    }

    @Override
    public TypeOf<?> getPublicType() {
        return parameterizedTypeOf(new TypeOf<NamedDomainObjectContainer<?>>() {}, typeOf(getType()));
    }

    @Override
    public NamedDomainObjectProvider<T> register(String name) throws InvalidUserDataException {
        return createDomainObjectProvider(name, null);
    }

    @Override
    public NamedDomainObjectProvider<T> register(String name, Action<? super T> configurationAction) throws InvalidUserDataException {
        return createDomainObjectProvider(name, configurationAction);
    }

    protected NamedDomainObjectProvider<T> createDomainObjectProvider(String name, @Nullable Action<? super T> configurationAction) {
        assertCanAdd(name);
<<<<<<< HEAD
        DomainObjectProvider<T> provider = Cast.uncheckedCast(
            getInstantiator().newInstance(DomainObjectCreatingProvider.class, AbstractNamedDomainObjectContainer.this, name, getType(), configurationAction)
=======
        NamedDomainObjectProvider<T> provider = Cast.uncheckedCast(
            getInstantiator().newInstance(NamedDomainObjectCreatingProvider.class, AbstractNamedDomainObjectContainer.this, name, configurationAction)
>>>>>>> d8d073ae
        );
        addLater(provider);
        return provider;
    }

    // Cannot be private due to reflective instantiation
<<<<<<< HEAD
    public class DomainObjectCreatingProvider<I extends T> extends AbstractDomainObjectCreatingProvider<I> {
        public DomainObjectCreatingProvider(String name, Class<I> type, @Nullable Action<? super I> configureAction) {
            super(name, type, configureAction);
=======
    public class NamedDomainObjectCreatingProvider<I extends T> extends AbstractNamedDomainObjectProvider<I> {
        private I object;
        private Throwable cause;
        private ImmutableActionSet<I> onCreate;

        public NamedDomainObjectCreatingProvider(String name, @Nullable Action<? super I> configureAction) {
            super(name);
            this.onCreate = ImmutableActionSet.<I>empty().mergeFrom(getEventRegister().getAddActions());

            if (configureAction != null) {
                configure(configureAction);
            }
>>>>>>> d8d073ae
        }

        @Override
        protected I createDomainObject() {
            return Cast.uncheckedCast(doCreate(getName()));
        }
    }
}<|MERGE_RESOLUTION|>--- conflicted
+++ resolved
@@ -17,10 +17,10 @@
 
 import groovy.lang.Closure;
 import org.gradle.api.Action;
-import org.gradle.api.NamedDomainObjectProvider;
 import org.gradle.api.InvalidUserDataException;
 import org.gradle.api.Named;
 import org.gradle.api.NamedDomainObjectContainer;
+import org.gradle.api.NamedDomainObjectProvider;
 import org.gradle.api.Namer;
 import org.gradle.api.reflect.HasPublicType;
 import org.gradle.api.reflect.TypeOf;
@@ -105,37 +105,17 @@
 
     protected NamedDomainObjectProvider<T> createDomainObjectProvider(String name, @Nullable Action<? super T> configurationAction) {
         assertCanAdd(name);
-<<<<<<< HEAD
-        DomainObjectProvider<T> provider = Cast.uncheckedCast(
-            getInstantiator().newInstance(DomainObjectCreatingProvider.class, AbstractNamedDomainObjectContainer.this, name, getType(), configurationAction)
-=======
         NamedDomainObjectProvider<T> provider = Cast.uncheckedCast(
-            getInstantiator().newInstance(NamedDomainObjectCreatingProvider.class, AbstractNamedDomainObjectContainer.this, name, configurationAction)
->>>>>>> d8d073ae
+            getInstantiator().newInstance(NamedDomainObjectCreatingProvider.class, AbstractNamedDomainObjectContainer.this, name, getType(), configurationAction)
         );
         addLater(provider);
         return provider;
     }
 
     // Cannot be private due to reflective instantiation
-<<<<<<< HEAD
-    public class DomainObjectCreatingProvider<I extends T> extends AbstractDomainObjectCreatingProvider<I> {
-        public DomainObjectCreatingProvider(String name, Class<I> type, @Nullable Action<? super I> configureAction) {
+    public class NamedDomainObjectCreatingProvider<I extends T> extends AbstractDomainObjectCreatingProvider<I> {
+        public NamedDomainObjectCreatingProvider(String name, Class<I> type, @Nullable Action<? super I> configureAction) {
             super(name, type, configureAction);
-=======
-    public class NamedDomainObjectCreatingProvider<I extends T> extends AbstractNamedDomainObjectProvider<I> {
-        private I object;
-        private Throwable cause;
-        private ImmutableActionSet<I> onCreate;
-
-        public NamedDomainObjectCreatingProvider(String name, @Nullable Action<? super I> configureAction) {
-            super(name);
-            this.onCreate = ImmutableActionSet.<I>empty().mergeFrom(getEventRegister().getAddActions());
-
-            if (configureAction != null) {
-                configure(configureAction);
-            }
->>>>>>> d8d073ae
         }
 
         @Override
