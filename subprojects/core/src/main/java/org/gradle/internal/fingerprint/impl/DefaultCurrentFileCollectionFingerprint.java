/*
 * Copyright 2018 the original author or authors.
 *
 * Licensed under the Apache License, Version 2.0 (the "License");
 * you may not use this file except in compliance with the License.
 * You may obtain a copy of the License at
 *
 *      http://www.apache.org/licenses/LICENSE-2.0
 *
 * Unless required by applicable law or agreed to in writing, software
 * distributed under the License is distributed on an "AS IS" BASIS,
 * WITHOUT WARRANTIES OR CONDITIONS OF ANY KIND, either express or implied.
 * See the License for the specific language governing permissions and
 * limitations under the License.
 */

package org.gradle.internal.fingerprint.impl;

import com.google.common.collect.ImmutableMultimap;
import com.google.common.collect.Iterables;
import com.google.common.collect.Multimap;
import org.gradle.api.internal.changedetection.rules.TaskStateChangeVisitor;
import org.gradle.api.internal.changedetection.state.mirror.FileSystemSnapshot;
import org.gradle.api.internal.changedetection.state.mirror.PhysicalDirectorySnapshot;
import org.gradle.api.internal.changedetection.state.mirror.PhysicalSnapshot;
import org.gradle.api.internal.changedetection.state.mirror.PhysicalSnapshotVisitor;
import org.gradle.caching.internal.DefaultBuildCacheHasher;
import org.gradle.internal.fingerprint.CurrentFileCollectionFingerprint;
import org.gradle.internal.fingerprint.FileCollectionFingerprint;
import org.gradle.internal.fingerprint.FingerprintingStrategy;
import org.gradle.internal.fingerprint.HistoricalFileCollectionFingerprint;
import org.gradle.internal.fingerprint.NormalizedFileSnapshot;
import org.gradle.internal.hash.HashCode;

import java.util.Map;

public class DefaultCurrentFileCollectionFingerprint implements CurrentFileCollectionFingerprint {

    private final Map<String, NormalizedFileSnapshot> snapshots;
    private final FingerprintCompareStrategy compareStrategy;
    private final FingerprintingStrategy.Identifier identifier;
    private final Iterable<FileSystemSnapshot> roots;
    private final ImmutableMultimap<String, HashCode> rootHashes;
    private HashCode hash;

    public static CurrentFileCollectionFingerprint from(Iterable<FileSystemSnapshot> roots, FingerprintingStrategy strategy) {
        if (Iterables.isEmpty(roots)) {
            return EmptyFileCollectionFingerprint.INSTANCE;
        }
        Map<String, NormalizedFileSnapshot> snapshots = strategy.collectSnapshots(roots);
        if (snapshots.isEmpty()) {
            EmptyCurrentFileCollectionFingerprint.of(strategy.getIdentifier());
        }
        return new DefaultCurrentFileCollectionFingerprint(snapshots, strategy.getCompareStrategy(), strategy.getIdentifier(), roots);
    }

<<<<<<< HEAD
    private DefaultCurrentFileCollectionFingerprint(Map<String, NormalizedFileSnapshot> snapshots, FingerprintCompareStrategy compareStrategy, Iterable<FileSystemSnapshot> roots) {
=======
    private DefaultCurrentFileCollectionFingerprint(Map<String, NormalizedFileSnapshot> snapshots, FingerprintCompareStrategy compareStrategy, FingerprintingStrategy.Identifier identifier, @Nullable Iterable<FileSystemSnapshot> roots) {
>>>>>>> 17fde083
        this.snapshots = snapshots;
        this.compareStrategy = compareStrategy;
        this.identifier = identifier;
        this.roots = roots;

        final ImmutableMultimap.Builder<String, HashCode> builder = ImmutableMultimap.builder();
        visitRoots(new PhysicalSnapshotVisitor() {
            @Override
            public boolean preVisitDirectory(PhysicalDirectorySnapshot directorySnapshot) {
                builder.put(directorySnapshot.getAbsolutePath(), directorySnapshot.getHash());
                return false;
            }

            @Override
            public void visit(PhysicalSnapshot fileSnapshot) {
                builder.put(fileSnapshot.getAbsolutePath(), fileSnapshot.getHash());
            }

            @Override
            public void postVisitDirectory(PhysicalDirectorySnapshot directorySnapshot) {
            }
        });
        this.rootHashes = builder.build();
    }

    @Override
    public boolean visitChangesSince(FileCollectionFingerprint oldFingerprint, String title, boolean includeAdded, TaskStateChangeVisitor visitor) {
        if (hasSameRootHashes(oldFingerprint)) {
            return true;
        }
        return compareStrategy.visitChangesSince(visitor, getSnapshots(), oldFingerprint.getSnapshots(), title, includeAdded);
    }

    private boolean hasSameRootHashes(FileCollectionFingerprint oldFingerprint) {
        return Iterables.elementsEqual(rootHashes.entries(), oldFingerprint.getRootHashes().entries());
    }

    @Override
    public HashCode getHash() {
        if (hash == null) {
            DefaultBuildCacheHasher hasher = new DefaultBuildCacheHasher();
            compareStrategy.appendToHasher(hasher, snapshots);
            hash = hasher.hash();
        }
        return hash;
    }

    @Override
    public Map<String, NormalizedFileSnapshot> getSnapshots() {
        return snapshots;
    }

    @Override
<<<<<<< HEAD
    public Multimap<String, HashCode> getRootHashes() {
        return rootHashes;
=======
    public FingerprintingStrategy.Identifier getStrategyIdentifier() {
        return identifier;
>>>>>>> 17fde083
    }

    @Override
    public void visitRoots(PhysicalSnapshotVisitor visitor) {
        if (roots == null) {
            throw new UnsupportedOperationException("Roots not available.");
        }
        for (FileSystemSnapshot root : roots) {
            root.accept(visitor);
        }
    }

    @Override
    public HistoricalFileCollectionFingerprint archive() {
        return new DefaultHistoricalFileCollectionFingerprint(snapshots, compareStrategy, rootHashes);
    }
}<|MERGE_RESOLUTION|>--- conflicted
+++ resolved
@@ -45,7 +45,7 @@
 
     public static CurrentFileCollectionFingerprint from(Iterable<FileSystemSnapshot> roots, FingerprintingStrategy strategy) {
         if (Iterables.isEmpty(roots)) {
-            return EmptyFileCollectionFingerprint.INSTANCE;
+            EmptyCurrentFileCollectionFingerprint.of(strategy.getIdentifier());
         }
         Map<String, NormalizedFileSnapshot> snapshots = strategy.collectSnapshots(roots);
         if (snapshots.isEmpty()) {
@@ -54,11 +54,7 @@
         return new DefaultCurrentFileCollectionFingerprint(snapshots, strategy.getCompareStrategy(), strategy.getIdentifier(), roots);
     }
 
-<<<<<<< HEAD
-    private DefaultCurrentFileCollectionFingerprint(Map<String, NormalizedFileSnapshot> snapshots, FingerprintCompareStrategy compareStrategy, Iterable<FileSystemSnapshot> roots) {
-=======
-    private DefaultCurrentFileCollectionFingerprint(Map<String, NormalizedFileSnapshot> snapshots, FingerprintCompareStrategy compareStrategy, FingerprintingStrategy.Identifier identifier, @Nullable Iterable<FileSystemSnapshot> roots) {
->>>>>>> 17fde083
+    private DefaultCurrentFileCollectionFingerprint(Map<String, NormalizedFileSnapshot> snapshots, FingerprintCompareStrategy compareStrategy, FingerprintingStrategy.Identifier identifier, Iterable<FileSystemSnapshot> roots) {
         this.snapshots = snapshots;
         this.compareStrategy = compareStrategy;
         this.identifier = identifier;
@@ -112,13 +108,13 @@
     }
 
     @Override
-<<<<<<< HEAD
     public Multimap<String, HashCode> getRootHashes() {
         return rootHashes;
-=======
+    }
+
+    @Override
     public FingerprintingStrategy.Identifier getStrategyIdentifier() {
         return identifier;
->>>>>>> 17fde083
     }
 
     @Override
