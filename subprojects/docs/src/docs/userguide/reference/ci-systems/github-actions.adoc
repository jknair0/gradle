[[build_github_actions]]
= Executing Gradle builds on GitHub Actions

TIP: Top engineering teams using GitHub Actions have been able to reduce CI build time by up to 90% by using the Gradle Build Cache. https://gradle.org/training/#build-cache-deep-dive[Register here] for our Build Cache training session to learn how your team can achieve similar results.

Building Gradle projects doesn't stop with the developer's machine.
https://en.wikipedia.org/wiki/Continuous_integration[Continuous Integration] (CI) has been a long-established practice for running a build for every single change committed to version control to tighten the feedback loop.

In this guide, we'll discuss how to configure link:https://github.com/features/actions/[GitHub Actions] for a Gradle project hosted on GitHub.

== Introduction

GitHub Actions is a cloud-based CI solution provider built directly into GitHub, making it an excellent choice for projects hosted on GitHub.

Using the link:https://github.com/gradle/gradle-build-action[Gradle Build Action] makes it simple to integrate any Gradle project into a GitHub Actions workflow.

== What you'll need

* A text editor
* A command prompt
* The Java Development Kit (JDK), version 1.8 or higher
* A local Gradle installation, to initialize a new Gradle project
* A GitHub account

== Setup a Gradle project on GitHub

If you have an existing Gradle project hosted on GitHub, then you can skip this step and move directly to <<#sec:configure_github_actions,Configure GitHub Actions>>.

If not, follow these step to initialize a new Gradle project on GitHub.

=== Create a new GitHub repository for your project

Via the GitHub user interface, create a new repository named `github-actions-gradle-sample`.

image::ci-systems/github-actions-create-repository.png[Create new GitHub repository]

=== Clone the repository locally

[listing.terminal.sample-command]
----
$ git clone git@github.com:<YOUR-GITHUB-USER>/github-actions-gradle-sample.git
Cloning into 'github-actions-gradle-sample'...
$ cd github-actions-gradle-sample
----

=== Initialize the Gradle project and commit to the repository

Use `gradle init` to create a fresh Gradle project. You can choose any of the available options during `init`, but we recommend choosing "library" as the project type.

Once the project is generated, commit the changes and push to the repository.

[listing.terminal.sample-command]
----
$ gradle init
$ git add .
$ git commit -m "Initial commit"
$ git push
----

=== Enable Build Scan™ publishing

https://scans.gradle.com[Gradle Build Scans] are a great way to view your build results, and provide valuable insights into your build.
In order to publish Build Scans from GitHub Actions, you'll need to pre-approve the Terms & Conditions.

To do so, add the following content to the top of your `settings.gradle[.kts]` file. The "CI" environment variable is set by GitHub Actions:
```
plugins {
<<<<<<< HEAD
    id("com.gradle.enterprise") version("3.13.2")
=======
    id("com.gradle.enterprise") version("3.13.3")
>>>>>>> edad79d8
}

gradleEnterprise {
    if (System.getenv("CI") != null) {
        buildScan {
            publishAlways()
            termsOfServiceUrl = "https://gradle.com/terms-of-service"
            termsOfServiceAgree = "yes"
        }
    }
}
```

=== Test building the project

The project uses the <<gradle_wrapper.adoc#gradle_wrapper,Gradle Wrapper>> for building the project.
It is a recommended practice for any Gradle project as it enables your project to built on CI without having to install the Gradle runtime.

Before asking GitHub Actions to build your project, it's useful to ensure that it builds locally.
Adding the "CI" environment variable will emulate running the build on GitHub Actions.

The following command achieves that:

[listing.terminal.sample-command]
----
$ CI=true ./gradlew build

BUILD SUCCESSFUL

Publishing build scan...
https://gradle.com/s/7mtynxxmesdio
----

If the build works as expected, commit the changes and push to the repository.


[listing.terminal.sample-command]
----
$ git commit -a -m "Publish Build Scans from GitHub Actions"
$ git push
----

[[sec:configure_github_actions]]
== Configure GitHub Actions

You can create a GitHub Actions workflow by adding a `.github/workflows/<workflow-name>.yml` file to your repository.
This workflow definition file contains all relevant instructions for building the project on GitHub Actions.

The following workflow file instructs GitHub Actions to build your Gradle project using the Gradle Wrapper, executed by the default Java distribution for GitHub Actions.
Create a new file named `.github/workflows/build-gradle-project.yml` with the following content, and push it to the GitHub repository.

[listing]
----
name: Build Gradle project

on:
  push:

jobs:
  build-gradle-project:
    runs-on: ubuntu-latest
    steps:
    - name: Checkout project sources
      uses: actions/checkout@v3
    - name: Setup Gradle
      uses: gradle/gradle-build-action@v2
    - name: Run build with Gradle Wrapper
      run: ./gradlew build
----

Commit the changes and push to the repository:

[listing.terminal.sample-command]
----
$ git add .
$ git commit -m "Add GitHub Actions workflow"
$ git push
----

== View the GitHub Actions results

Once this workflow file is pushed, you should immediately see the workflow execution in the GitHub Actions page for your repository (eg https://github.com/gradle/gradle/actions).
Any subsequent push to the repository will trigger the workflow to run.

=== List all runs of the GitHub Actions workflow

The main actions page can be filtered to list all runs for a GitHub Actions workflow.

image::ci-systems/github-actions-workflows.png[View workflow executions]

=== See the results for GitHub Actions workflow run

Clicking on the link for a workflow run will show the details of the workflow run, including a link to the build scan produced for the build.

NOTE: Configuring link:https://scans.gradle.com/[build scans] is especially helpful on cloud CI systems like GitHub Actions because it has additional environment and test results information that are difficult to obtain otherwise.

image::ci-systems/github-actions-workflow.png[View workflow execution details]

=== View the details for Jobs and Steps in the workflow

Finally, you can view the details for the individual workflow Jobs and each Step defined for a Job:

image::ci-systems/github-actions-job-details.png[View workflow job details]

== Enable caching of downloaded artifacts

The https://github.com/gradle/gradle-build-action[gradle-build-action] used by this workflow will enable saving and restoring of the Gradle User Home
directory in the built-in GitHub Actions cache.
This will speed up your GitHub Actions build by avoiding the need to re-download Gradle versions and project dependencies,
as well as re-using state from the previous workflow execution.

Details about what entries are saved/restored from the cache can be viewed in the `Post Setup Gradle` step:

image::ci-systems/github-actions-cache-details.png[View cache entry details]

== Further reading

Learn more about building Gradle projects with GitHub Actions:

* https://docs.github.com/en/actions/[GitHub Actions documentation]
* https://github.com/gradle/gradle-build-action#readme[Use and configuration of the gradle-build-action]

== Summary

Executing Gradle builds on CI can be set up and configured with just a handful of steps.
The benefit of receiving fast feedback clearly speaks for itself.
GitHub Actions provides a simple, convenient mechanism to setup CI for any Gradle project hosted on GitHub.<|MERGE_RESOLUTION|>--- conflicted
+++ resolved
@@ -65,11 +65,7 @@
 To do so, add the following content to the top of your `settings.gradle[.kts]` file. The "CI" environment variable is set by GitHub Actions:
 ```
 plugins {
-<<<<<<< HEAD
-    id("com.gradle.enterprise") version("3.13.2")
-=======
     id("com.gradle.enterprise") version("3.13.3")
->>>>>>> edad79d8
 }
 
 gradleEnterprise {
