--- conflicted
+++ resolved
@@ -14,13 +14,8 @@
     isCanBeResolved = false
     isCanBeConsumed = true
     attributes {
-<<<<<<< HEAD
-        attribute(Category.CATEGORY_ATTRIBUTE, objects.named(Category::class.java, Category.DOCUMENTATION))
-        attribute(DocsType.DOCS_TYPE_ATTRIBUTE, objects.named(DocsType::class.java, "test-report-data"))
-=======
         attribute(Category.CATEGORY_ATTRIBUTE, objects.named<Category>(Category.DOCUMENTATION))
         attribute(DocsType.DOCS_TYPE_ATTRIBUTE, objects.named<DocsType>("test-report-data"))
->>>>>>> 73214879
     }
     tasks.withType<XCTest>() {
         outgoing.artifact(binaryResultsDirectory)
