/*
 * Copyright 2020 the original author or authors.
 *
 * Licensed under the Apache License, Version 2.0 (the "License");
 * you may not use this file except in compliance with the License.
 * You may obtain a copy of the License at
 *
 *      http://www.apache.org/licenses/LICENSE-2.0
 *
 * Unless required by applicable law or agreed to in writing, software
 * distributed under the License is distributed on an "AS IS" BASIS,
 * WITHOUT WARRANTIES OR CONDITIONS OF ANY KIND, either express or implied.
 * See the License for the specific language governing permissions and
 * limitations under the License.
 */

package org.gradle.integtests.composite

<<<<<<< HEAD
=======

>>>>>>> 910c710d
import org.gradle.integtests.fixtures.AbstractIntegrationSpec
import org.gradle.integtests.fixtures.ToBeFixedForConfigurationCache

class CompositeBuildIsolationIntegrationTest extends AbstractIntegrationSpec {
<<<<<<< HEAD
    @spock.lang.Ignore
=======
>>>>>>> 910c710d
    @ToBeFixedForConfigurationCache
    def "included build can access root project sneakily"() {
        given:
        buildTestFixture.withBuildInSubDir()
        singleProjectBuild("included") {
            buildFile << """
                apply plugin: 'java'

                def rootGradleBuild = gradle
                while (rootGradleBuild.parent != null) {
                    rootGradleBuild = rootGradleBuild.parent
                }
                assert rootGradleBuild.rootProject.name == "root"
            """
            settingsFile << "rootProject.name = 'included'"
        }
        buildFile << """
            plugins {
                id 'java'
            }
            dependencies {
                implementation("org.test:included")
            }
        """
        settingsFile << """
            rootProject.name = "root"
            includeBuild("included")
        """

        expect:
        succeeds("assemble")
    }

    @ToBeFixedForConfigurationCache
    def "included build can access root project sneakily when used as a plugin"() {
        given:
        buildTestFixture.withBuildInSubDir()
        singleProjectBuild("included") {
            buildFile << """
                apply plugin: 'java'

                def rootGradleBuild = gradle
                while (rootGradleBuild.parent != null) {
                    rootGradleBuild = rootGradleBuild.parent
                }
                assert rootGradleBuild.rootProject.name == "root"
            """
            settingsFile << "rootProject.name = 'included'"
        }
        buildFile << """
            buildscript {
                dependencies {
                    classpath "org.test:included"
                }
            }
        """
        settingsFile << """
            rootProject.name = "root"
            includeBuild("included")
        """

        expect:
        succeeds("help")
    }
}<|MERGE_RESOLUTION|>--- conflicted
+++ resolved
@@ -16,18 +16,10 @@
 
 package org.gradle.integtests.composite
 
-<<<<<<< HEAD
-=======
-
->>>>>>> 910c710d
 import org.gradle.integtests.fixtures.AbstractIntegrationSpec
 import org.gradle.integtests.fixtures.ToBeFixedForConfigurationCache
 
 class CompositeBuildIsolationIntegrationTest extends AbstractIntegrationSpec {
-<<<<<<< HEAD
-    @spock.lang.Ignore
-=======
->>>>>>> 910c710d
     @ToBeFixedForConfigurationCache
     def "included build can access root project sneakily"() {
         given:
