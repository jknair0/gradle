--- conflicted
+++ resolved
@@ -129,13 +129,12 @@
         return CrossProjectConfigurationReportingGradle.from(gradle, referrerProject)
     }
 
-<<<<<<< HEAD
+    override fun taskDependencyUsageTracker(referrerProject: ProjectInternal): TaskDependencyUsageTracker {
+        return ReportingTaskDependencyUsageTracker(referrerProject, coupledProjectsListener, problems, userCodeContext)
+    }
+
     override fun taskGraphForProject(referrerProject: ProjectInternal, taskGraph: TaskExecutionGraphInternal): TaskExecutionGraphInternal {
         return CrossProjectConfigurationReportingTaskExecutionGraph(taskGraph, referrerProject, problems, this, coupledProjectsListener, userCodeContext)
-=======
-    override fun taskDependencyUsageTracker(referrerProject: ProjectInternal): TaskDependencyUsageTracker {
-        return ReportingTaskDependencyUsageTracker(referrerProject, coupledProjectsListener, problems, userCodeContext)
->>>>>>> 5442978b
     }
 
     private
