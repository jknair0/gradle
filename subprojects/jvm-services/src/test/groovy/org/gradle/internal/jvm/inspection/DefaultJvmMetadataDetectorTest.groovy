--- conflicted
+++ resolved
@@ -189,17 +189,10 @@
         assertIsUnsupported({ metadata.architecture })
 
         where:
-<<<<<<< HEAD
         jdk                                   | systemProperties | validateProperties | exists | errorMessage
         'localGradle'                         | currentGradle()  | true               | false  | "No such directory: "
         'binary that has invalid output'      | invalidOutput()  | false              | true   | "Unexpected command output:"
         'binary that returns unknown version' | invalidVersion() | true               | true   | "Cannot parse version number: bad luck"
-=======
-        jdk                                   | systemProperties | exists | errorMessage
-        'localGradle'                         | currentGradle()  | false  | "No such directory: "
-        'binary that has invalid output'      | invalidOutput()  | true   | "Unexpected command output:"
-        'binary that returns unknown version' | invalidVersion() | true   | "Cannot parse version number: bad luck"
->>>>>>> 419f9893
     }
 
     private DefaultJvmMetadataDetector createDefaultJvmMetadataDetector(ExecHandleFactory execHandleFactory) {
@@ -456,17 +449,11 @@
         ]
     }
 
-<<<<<<< HEAD
-    def createExecHandleFactory(Map<String, String> actualProperties, Boolean validatePropertyKeys = true) {
-        def probedSystemProperties = ProbedSystemProperty.values().findAll { it != ProbedSystemProperty.Z_ERROR }
-        assert !validatePropertyKeys || actualProperties.keySet() == probedSystemProperties.collect { it.systemPropertyKey }.toSet()
-=======
     def createExecHandleFactory(Map<String, String> actualProperties) {
         def probedSystemProperties = ProbedSystemProperty.values().findAll { it != ProbedSystemProperty.Z_ERROR }
         if (!actualProperties.isEmpty()) {
             assert actualProperties.keySet() == probedSystemProperties.collect { it.systemPropertyKey }.toSet()
         }
->>>>>>> 419f9893
 
         def execHandleFactory = Mock(ExecHandleFactory)
         def exec = Mock(ExecHandleBuilder)
