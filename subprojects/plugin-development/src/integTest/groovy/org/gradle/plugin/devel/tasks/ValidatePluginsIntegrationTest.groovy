--- conflicted
+++ resolved
@@ -19,18 +19,12 @@
 import org.gradle.api.artifacts.transform.InputArtifact
 import org.gradle.api.artifacts.transform.InputArtifactDependencies
 import org.gradle.integtests.fixtures.AvailableJavaHomes
-import org.gradle.integtests.tooling.fixture.ToolingApi
 import org.gradle.internal.jvm.Jvm
 import org.gradle.internal.reflect.problems.ValidationProblemId
 import org.gradle.internal.reflect.validation.ValidationTestFor
 import org.gradle.test.fixtures.file.TestFile
-import org.gradle.tooling.BuildException
-import org.gradle.tooling.events.ProgressEvent
-import org.gradle.tooling.events.ProgressListener
-import org.gradle.tooling.events.problems.ProblemEvent
 import spock.lang.Issue
 
-import static org.gradle.tooling.events.OperationType.PROBLEMS
 import static org.gradle.util.internal.TextUtil.getPluralEnding
 import static org.hamcrest.Matchers.containsString
 import static org.junit.Assume.assumeNotNull
@@ -42,8 +36,6 @@
             apply plugin: "java-gradle-plugin"
         """
     }
-
-//    def operations = new BuildOperationsFixture(executer, temporaryFolder)
 
     String iterableSymbol = '.*'
 
@@ -1133,15 +1125,9 @@
         ])
 
         where:
-<<<<<<< HEAD
-        typeName           | producer                   | className
-        'DeprecationLevel' | 'DeprecationLevel.WARNING' | 'kotlin.DeprecationLevel'
-        'String'           | '"abc"'                    | 'java.lang.String'
-=======
         typeName           | producer                   | className                 | reason
         'DeprecationLevel' | 'DeprecationLevel.WARNING' | 'kotlin.DeprecationLevel' | "Type is in 'kotlin.*' package that is reserved for Kotlin stdlib types."
         'String'           | '"abc"'                    | 'java.lang.String'        | "Type is in 'java.*' or 'javax.*' package that are reserved for standard Java API types."
->>>>>>> d6ab17d5
     }
 
     def "honors configured Java Toolchain to avoid compiled by a more recent version failure"() {
