package model

import configurations.BuildDistributions
import configurations.DependenciesCheck
import configurations.Gradleception
import configurations.SanityCheck
import configurations.SmokeTests
import jetbrains.buildServer.configs.kotlin.v2018_1.BuildType

data class CIBuildModel (
        val projectPrefix: String = "Gradle_Check_",
        val rootProjectName: String = "Check",
        val tagBuilds: Boolean = true,
        val publishStatusToGitHub: Boolean = true,
        val masterAndReleaseBranches: List<String> = listOf("master", "release"),
        val parentBuildCache: BuildCache = RemoteBuildCache("%gradle.cache.remote.url%"),
        val childBuildCache: BuildCache = RemoteBuildCache("%gradle.cache.remote.url%"),
        val buildScanTags: List<String> = emptyList(),
        val stages: List<Stage> = listOf(
            Stage("Quick Feedback - Linux Only", "Run checks and functional tests (embedded executer)",
                    specificBuilds = listOf(
                            SpecificBuild.SanityCheck),
                    functionalTests = listOf(
                            TestCoverage(TestType.quick, OS.linux, JvmVersion.java8)), omitsSlowProjects = true),
            Stage("Quick Feedback", "Run checks and functional tests (embedded executer)",
                    functionalTests = listOf(
                            TestCoverage(TestType.quick, OS.windows, JvmVersion.java7)),
                    functionalTestsDependOnSpecificBuilds = true,
                    omitsSlowProjects = true),
            Stage("Branch Build Accept", "Run performance and functional tests (against distribution)",
                    specificBuilds = listOf(
                            SpecificBuild.BuildDistributions,
                            SpecificBuild.Gradleception,
                            SpecificBuild.SmokeTests),
                    functionalTests = listOf(
                            TestCoverage(TestType.platform, OS.linux, JvmVersion.java7),
                            TestCoverage(TestType.platform, OS.windows, JvmVersion.java8)),
                    performanceTests = listOf(PerformanceTestType.test),
                    omitsSlowProjects = true),
            Stage("Master Accept", "Rerun tests in different environments / 3rd party components",
                    trigger = Trigger.eachCommit,
                    functionalTests = listOf(
                            TestCoverage(TestType.quickFeedbackCrossVersion, OS.linux, JvmVersion.java7),
                            TestCoverage(TestType.quickFeedbackCrossVersion, OS.windows, JvmVersion.java7),
                            TestCoverage(TestType.platform, OS.linux, JvmVersion.java10),
                            TestCoverage(TestType.parallel, OS.linux, JvmVersion.java7, JvmVersion.java8, JvmVendor.ibm))
            ),
            Stage("Release Accept", "Once a day: Rerun tests in more environments",
                    trigger = Trigger.daily,
                    functionalTests = listOf(
                            TestCoverage(TestType.soak, OS.linux, JvmVersion.java8),
                            TestCoverage(TestType.soak, OS.windows, JvmVersion.java8),
                            TestCoverage(TestType.allVersionsCrossVersion, OS.linux, JvmVersion.java7),
                            TestCoverage(TestType.allVersionsCrossVersion, OS.windows, JvmVersion.java7),
                            TestCoverage(TestType.noDaemon, OS.linux, JvmVersion.java8),
                            TestCoverage(TestType.noDaemon, OS.windows, JvmVersion.java8),
                            TestCoverage(TestType.platform, OS.macos, JvmVersion.java8),
                            TestCoverage(TestType.platform, OS.linux, JvmVersion.java9)),
                    performanceTests = listOf(
                            PerformanceTestType.experiment)),
            Stage("Historical Performance", "Once a week: Run performance tests for multiple Gradle versions",
                    trigger = Trigger.weekly,
                    performanceTests = listOf(
                            PerformanceTestType.historical)),
            Stage("Experimental", "On demand: Run experimental tests",
                    trigger = Trigger.never,
                    runsIndependent = true,
<<<<<<< HEAD
                    functionalTests = listOf(TestCoverage(TestType.platform, OS.linux, JvmVersion.java11)))),
        val subProjects: List<GradleSubproject> = listOf(
=======
                    functionalTests = listOf(
                        TestCoverage(TestType.soak, OS.linux, JvmVersion.java8, JvmVersion.java9),
                        TestCoverage(TestType.soak, OS.windows, JvmVersion.java8, JvmVersion.java9),
                        TestCoverage(TestType.allVersionsCrossVersion, OS.linux, JvmVersion.java7, JvmVersion.java9),
                        TestCoverage(TestType.allVersionsCrossVersion, OS.windows, JvmVersion.java7, JvmVersion.java9),
                        TestCoverage(TestType.noDaemon, OS.linux, JvmVersion.java8, JvmVersion.java9),
                        TestCoverage(TestType.noDaemon, OS.windows, JvmVersion.java8, JvmVersion.java9),
                        TestCoverage(TestType.platform, OS.macos, JvmVersion.java8, JvmVersion.java9),
                        TestCoverage(TestType.platform, OS.linux, JvmVersion.java9, JvmVersion.java9)
                        )))
    ) {

    val subProjects = listOf(
>>>>>>> d280cbf7
            GradleSubproject("announce"),
            GradleSubproject("antlr"),
            GradleSubproject("baseServices"),
            GradleSubproject("baseServicesJava9"),
            GradleSubproject("baseServicesGroovy", functionalTests = false),
            GradleSubproject("buildCache"),
            GradleSubproject("buildCacheHttp"),
            GradleSubproject("buildComparison"),
            GradleSubproject("buildOption"),
            GradleSubproject("buildInit"),
            GradleSubproject("cli", functionalTests = false),
            GradleSubproject("codeQuality"),
            GradleSubproject("compositeBuilds"),
            GradleSubproject("core", crossVersionTests = true),
            GradleSubproject("coreApi", functionalTests = false),
            GradleSubproject("dependencyManagement", crossVersionTests = true),
            GradleSubproject("diagnostics"),
            GradleSubproject("ear"),
            GradleSubproject("ide", crossVersionTests = true),
            GradleSubproject("ideNative"),
            GradleSubproject("idePlay"),
            GradleSubproject("integTest", crossVersionTests = true),
            GradleSubproject("internalIntegTesting"),
            GradleSubproject("internalPerformanceTesting"),
            GradleSubproject("internalTesting", functionalTests = false),
            GradleSubproject("ivy", crossVersionTests = true),
            GradleSubproject("jacoco"),
            GradleSubproject("javascript"),
            GradleSubproject("jvmServices", functionalTests = false),
            GradleSubproject("languageGroovy"),
            GradleSubproject("languageJava"),
            GradleSubproject("languageJvm"),
            GradleSubproject("languageNative"),
            GradleSubproject("languageScala"),
            GradleSubproject("launcher"),
            GradleSubproject("logging"),
            GradleSubproject("maven", crossVersionTests = true),
            GradleSubproject("messaging"),
            GradleSubproject("modelCore"),
            GradleSubproject("modelGroovy"),
            GradleSubproject("native"),
            GradleSubproject("osgi"),
            GradleSubproject("persistentCache"),
            GradleSubproject("platformBase"),
            GradleSubproject("platformJvm"),
            GradleSubproject("platformNative"),
            GradleSubproject("platformPlay", containsSlowTests = true),
            GradleSubproject("pluginDevelopment"),
            GradleSubproject("pluginUse", crossVersionTests = true),
            GradleSubproject("plugins"),
            GradleSubproject("processServices"),
            GradleSubproject("publish"),
            GradleSubproject("reporting"),
            GradleSubproject("resources"),
            GradleSubproject("resourcesGcs"),
            GradleSubproject("resourcesHttp"),
            GradleSubproject("resourcesS3"),
            GradleSubproject("resourcesSftp"),
            GradleSubproject("scala"),
            GradleSubproject("signing"),
            GradleSubproject("testKit"),
            GradleSubproject("testingBase"),
            GradleSubproject("testingJvm"),
            GradleSubproject("testingJunitPlatform"),
            GradleSubproject("testingNative"),
            GradleSubproject("toolingApi", crossVersionTests = true),
            GradleSubproject("toolingApiBuilders", functionalTests = false),
            GradleSubproject("versionControl"),
            GradleSubproject("workers"),
            GradleSubproject("wrapper", crossVersionTests = true),

            GradleSubproject("soak", unitTests = false, functionalTests = false),

            GradleSubproject("distributionsDependencies", unitTests = false, functionalTests = false),
            GradleSubproject("buildScanPerformance", unitTests = false, functionalTests = false),
            GradleSubproject("distributions", unitTests = false, functionalTests = false),
            GradleSubproject("docs", unitTests = false, functionalTests = false),
            GradleSubproject("installationBeacon", unitTests = false, functionalTests = false),
            GradleSubproject("internalAndroidPerformanceTesting", unitTests = false, functionalTests = false),
            GradleSubproject("performance", unitTests = false, functionalTests = false),
            GradleSubproject("runtimeApiInfo", unitTests = false, functionalTests = false),
            GradleSubproject("smokeTest", unitTests = false, functionalTests = false)
        )
    )

data class GradleSubproject(val name: String, val unitTests: Boolean = true, val functionalTests: Boolean = true, val crossVersionTests: Boolean = false, val containsSlowTests: Boolean = false) {
    fun asDirectoryName(): String {
        return name.replace(Regex("([A-Z])"), { "-" + it.groups[1]!!.value.toLowerCase()})
    }
}

interface BuildCache {
    fun gradleParameters(os: OS): List<String>
}

data class RemoteBuildCache(val url: String, val username: String = "%gradle.cache.remote.username%", val password: String = "%gradle.cache.remote.password%") : BuildCache {
    override fun gradleParameters(os: OS): List<String> {
        return listOf("--build-cache",
                os.escapeKeyValuePair("-Dgradle.cache.remote.url", url),
                os.escapeKeyValuePair("-Dgradle.cache.remote.username", username),
                os.escapeKeyValuePair("-Dgradle.cache.remote.password", password)
        )
    }
}

private
fun OS.escapeKeyValuePair(key: String, value: String) = if (this == OS.windows) """$key="$value"""" else """"$key=$value""""

object NoBuildCache : BuildCache {
    override fun gradleParameters(os: OS): List<String> {
        return emptyList()
    }
}

data class Stage(val name: String, val description: String, val specificBuilds: List<SpecificBuild> = emptyList(), val performanceTests: List<PerformanceTestType> = emptyList(), val functionalTests: List<TestCoverage> = emptyList(), val trigger: Trigger = Trigger.never, val functionalTestsDependOnSpecificBuilds: Boolean = false, val runsIndependent: Boolean = false, val omitsSlowProjects : Boolean = false) {
    val id = name.replace(" ", "").replace("-", "")
}

data class TestCoverage(val testType: TestType, val os: OS, val testJvmVersion: JvmVersion, val buildJvmVersion: JvmVersion = JvmVersion.java8, val vendor: JvmVendor = JvmVendor.oracle) {
    fun asId(model : CIBuildModel): String {
        if(buildJvmVersion != JvmVersion.java8 && testType == TestType.quickFeedbackCrossVersion) {
            // This is a hack for the limitation on long configuration name
            // "Gradle_Check_QuickFeedbackCrossVersion_Java7_Oracle_Linux_Java9_dependencyManagement" is invalid: it is too long. ID should start with a latin letter and contain only latin letters, digits and underscores (at most 80 characters).
            return "${model.projectPrefix}QkFdbkCrsVsn_${testJvmVersion.name.capitalize()}_${vendor.name.capitalize()}_${os.name.capitalize()}" + suffix()
        }
        if(buildJvmVersion != JvmVersion.java8 && testType == TestType.allVersionsCrossVersion) {
            // This is a hack for the limitation on long configuration name
            // "Gradle_Check_AllVersionsCrossVersion_Java7_Oracle_Windows_Java9_dependencyManagement" is invalid: it is too long. ID should start with a latin letter and contain only latin letters, digits and underscores (at most 80 characters).
            return "${model.projectPrefix}AllVsnCrsVsn_${testJvmVersion.name.capitalize()}_${vendor.name.capitalize()}_${os.name.capitalize()}" + suffix()
        }
        return "${model.projectPrefix}${testType.name.capitalize()}_${testJvmVersion.name.capitalize()}_${vendor.name.capitalize()}_${os.name.capitalize()}" + suffix()
    }

    fun asConfigurationId(model : CIBuildModel, subproject: String = ""): String {
        val shortenedSubprojectName = subproject.replace("internal", "i").replace("Testing", "T")
        return asId(model) + "_" + if (!subproject.isEmpty()) shortenedSubprojectName else "0" + suffix()
    }

    fun asName(): String {
        return "Test Coverage - ${testType.name.capitalize()} ${testJvmVersion.name.capitalize()} ${vendor.name.capitalize()} ${os.name.capitalize()}" + suffix()
    }

    fun suffix(): String {
        return if(buildJvmVersion != JvmVersion.java8) "_${buildJvmVersion.name.capitalize()}" else ""
    }
}

enum class OS(val agentRequirement: String, val ignoredSubprojects: List<String> = emptyList()) {
    linux("Linux"), windows("Windows"), macos("Mac", listOf("integTest", "native", "plugins", "resources", "scala", "workers", "wrapper", "platformPlay"))
}

enum class JvmVersion {
    java7, java8, java9, java10, java11
}

enum class TestType(val unitTests: Boolean = true, val functionalTests: Boolean = true, val crossVersionTests: Boolean = false, val timeout: Int = 180) {
    quick(true, true, false, 60), platform(true, true, false),
    quickFeedbackCrossVersion(false, false, true), allVersionsCrossVersion(false, false, true),
    parallel(false, true, false), noDaemon(false, true, false, 240),
    soak(false, false, false)
}

enum class JvmVendor {
    oracle, ibm
}

enum class PerformanceTestType(val taskId: String, val timeout : Int, val defaultBaselines: String = "", val extraParameters : String = "") {
    test("PerformanceTest", 420, "defaults"),
    experiment("PerformanceExperiment", 420, "defaults"),
    historical("FullPerformanceTest", 2280, "2.14.1,3.5.1,4.0,last", "--checks none");

    fun asId(model : CIBuildModel): String {
        return "${model.projectPrefix}Performance${name.capitalize()}Coordinator"
    }
}

enum class Trigger {
    never, eachCommit, daily, weekly
}

enum class SpecificBuild {
    SanityCheck {
        override fun create(model: CIBuildModel, stage: Stage): BuildType {
            return SanityCheck(model, stage)
        }
    },
    BuildDistributions {
        override fun create(model: CIBuildModel, stage: Stage): BuildType {
            return BuildDistributions(model, stage)
        }

    },
    Gradleception {
        override fun create(model: CIBuildModel, stage: Stage): BuildType {
            return Gradleception(model, stage)
        }

    },
    SmokeTests {
        override fun create(model: CIBuildModel, stage: Stage): BuildType {
            return SmokeTests(model, stage)
        }
    },
    DependenciesCheck {
        override fun create(model: CIBuildModel, stage: Stage): BuildType {
            return DependenciesCheck(model, stage)
        }
    };

    abstract fun create(model: CIBuildModel, stage: Stage): BuildType
}<|MERGE_RESOLUTION|>--- conflicted
+++ resolved
@@ -65,10 +65,6 @@
             Stage("Experimental", "On demand: Run experimental tests",
                     trigger = Trigger.never,
                     runsIndependent = true,
-<<<<<<< HEAD
-                    functionalTests = listOf(TestCoverage(TestType.platform, OS.linux, JvmVersion.java11)))),
-        val subProjects: List<GradleSubproject> = listOf(
-=======
                     functionalTests = listOf(
                         TestCoverage(TestType.soak, OS.linux, JvmVersion.java8, JvmVersion.java9),
                         TestCoverage(TestType.soak, OS.windows, JvmVersion.java8, JvmVersion.java9),
@@ -78,11 +74,8 @@
                         TestCoverage(TestType.noDaemon, OS.windows, JvmVersion.java8, JvmVersion.java9),
                         TestCoverage(TestType.platform, OS.macos, JvmVersion.java8, JvmVersion.java9),
                         TestCoverage(TestType.platform, OS.linux, JvmVersion.java9, JvmVersion.java9)
-                        )))
-    ) {
-
-    val subProjects = listOf(
->>>>>>> d280cbf7
+                        ))),
+        val subProjects : List<GradleSubproject> = listOf(
             GradleSubproject("announce"),
             GradleSubproject("antlr"),
             GradleSubproject("baseServices"),
@@ -164,9 +157,8 @@
             GradleSubproject("internalAndroidPerformanceTesting", unitTests = false, functionalTests = false),
             GradleSubproject("performance", unitTests = false, functionalTests = false),
             GradleSubproject("runtimeApiInfo", unitTests = false, functionalTests = false),
-            GradleSubproject("smokeTest", unitTests = false, functionalTests = false)
+            GradleSubproject("smokeTest", unitTests = false, functionalTests = false))
         )
-    )
 
 data class GradleSubproject(val name: String, val unitTests: Boolean = true, val functionalTests: Boolean = true, val crossVersionTests: Boolean = false, val containsSlowTests: Boolean = false) {
     fun asDirectoryName(): String {
