--- conflicted
+++ resolved
@@ -17,17 +17,21 @@
     api(projects.serialization)
     api(projects.workerMain)
 
-<<<<<<< HEAD
+    // TODO: Ideally, we would not depend on model-core in a worker.
+    // All we really want is the instantiation infrastructure, but this
+    // brings in core-api, which should be avoided in workers.
+    api(projects.modelCore)
+    api(projects.messaging)
+    api(projects.problemsApi)
+    api(projects.serialization)
+    api(projects.snapshotsWorker)
+    api(projects.stdlibJavaExtensions)
+    api(projects.workerMain)
+
     api(libs.jspecify)
 
     implementation(projects.classloaders)
     implementation(projects.coreApi)
-=======
-    // TODO: Ideally, we would not depend on model-core in a worker.
-    // All we really want is the instantiation infrastructure, but this
-    // brings in core-api, which should be avoided in workers.
-    implementation(projects.modelCore)
->>>>>>> 9460fff9
     implementation(projects.persistentCache)
     implementation(projects.stdlibJavaExtensions)
     implementation(projects.serviceLookup)
