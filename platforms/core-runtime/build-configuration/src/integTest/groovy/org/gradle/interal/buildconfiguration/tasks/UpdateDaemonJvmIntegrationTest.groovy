--- conflicted
+++ resolved
@@ -380,8 +380,6 @@
         assertJvmCriteria(Jvm.current().javaVersion, "murin")
     }
 
-<<<<<<< HEAD
-=======
     def "having the deprecated jvmVendor configured is an error when running the task"() {
         given:
         buildFile("""
@@ -401,7 +399,6 @@
         failureCauseContains("Configuring 'jvmVendor' is no longer supported")
     }
 
->>>>>>> 4d122b40
     def "can hardcode download URLs in task configuration for generation and then it does not require a toolchain provider configured"() {
         given:
         buildFile("""
