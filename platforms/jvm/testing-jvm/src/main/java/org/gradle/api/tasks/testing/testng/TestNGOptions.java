--- conflicted
+++ resolved
@@ -347,23 +347,7 @@
      */
     @Internal
     @Incubating
-<<<<<<< HEAD
-    @ToBeReplacedByLazyProperty
-    public int getSuiteThreadPoolSize() {
-        return suiteThreadPoolSize;
-    }
-
-    /**
-     * Sets a custom number of XML suites will run parallel.
-     * @since 8.9
-     */
-    @Incubating
-    public void setSuiteThreadPoolSize(int suiteThreadPoolSize) {
-        this.suiteThreadPoolSize = suiteThreadPoolSize;
-    }
-=======
     public abstract Property<Integer> getSuiteThreadPoolSize();
->>>>>>> 6e50e1b2
 
     @Internal
     @ToBeReplacedByLazyProperty
