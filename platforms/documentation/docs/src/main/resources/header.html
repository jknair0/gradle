--- conflicted
+++ resolved
@@ -356,15 +356,8 @@
                 </li>
                 <li><a class="nav-dropdown" data-toggle="collapse" href="#dependency-resolution" aria-expanded="false" aria-controls="dependency-resolution">Controlling Dependency Resolution</a>
                     <ul id="dependency-resolution">
-<<<<<<< HEAD
-                        <li><a href="../userguide/dependency_resolution_basics.html">Dependency Resolution</a></li>
-                        <li><a href="../userguide/dependency_graph_resolution.html">Graph Resolution</a></li>
-                        <li><a href="../userguide/dependency_resolution_consistency.html">Dependency Resolution Consistency</a></li>
-                        <li><a href="../userguide/artifact_resolution.html">Artifact Resolution</a></li>
-=======
                         <li><a href="../userguide/component_capabilities.html">Capabilities</a></li>
                         <li><a href="../userguide/variant_attributes.html">Variants and Attributes</a></li>
->>>>>>> d1f1dfab
                         <li><a href="../userguide/artifact_views.html">Artifact Views</a></li>
                         <li><a href="../userguide/artifact_transforms.html">Artifact Transforms</a></li>
                     </ul>
