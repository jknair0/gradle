// Copyright (C) 2023 Gradle, Inc.
//
// Licensed under the Creative Commons Attribution-Noncommercial-ShareAlike 4.0 International License.;
// you may not use this file except in compliance with the License.
// You may obtain a copy of the License at
//
//      https://creativecommons.org/licenses/by-nc-sa/4.0/
//
// Unless required by applicable law or agreed to in writing, software
// distributed under the License is distributed on an "AS IS" BASIS,
// WITHOUT WARRANTIES OR CONDITIONS OF ANY KIND, either express or implied.
// See the License for the specific language governing permissions and
// limitations under the License.

:maven-optional-deps: https://maven.apache.org/guides/introduction/introduction-to-optional-and-excludes-dependencies.html[Maven optional dependencies]
:metadata-file-spec: https://github.com/gradle/gradle/blob/master/subprojects/docs/src/docs/design/gradle-module-metadata-latest-specification.md

[[feature_variants]]
= Modeling library features

Gradle supports the concept of _features_.
A single library can often be split into multiple related yet distinct libraries, where each _feature_ can be used alongside the _main_ library.

Features allow a component to expose multiple related libraries, each of which can declare its own dependencies.
These libraries are exposed as variants, similar to how the _main_ library exposes variants for its API and runtime.

This allows for a number of different scenarios (list is non-exhaustive):

- a (better) substitute for {maven-optional-deps}
- a _main_ library is built with support for different mutually-exclusive implementations of runtime features; the <<sec::incompatible_variants,user must choose one, and only one, implementation of each such feature>>
- a _main_ library is built with support for optional runtime features, each of which requires a different set of dependencies
- a _main_ library comes with supplementary features like _test fixtures_
- a _main_ library comes with a main artifact, and enabling an additional feature requires additional artifacts

[[sec::feature_variant_selection]]
== Selection of features via capabilities

Declaring a dependency on a component is usually done by providing a set of coordinates (group, artifact, version, also known as GAV coordinates).
This allows the engine to determine the _component_ we're looking for, but such a component may provide different _variants_.
A _variant_ is typically chosen based on the usage. For example, we might choose a different variant for compiling against a component (in which case we need the API of the component) or when executing code (in which case we need the runtime of the component).
All variants of a component provide a number of <<dependency_capability_conflict.adoc#sub:capabilities, capabilities>>, which are denoted similarly using GAV coordinates.

<<<<<<< HEAD
--
A capability is denoted by GAV coordinates, but you must think of it as feature description:
=======
[NOTE]
====
A capability is denoted by GAV coordinates, but you can think of it as a feature description:
>>>>>>> f59fdfd6

- "I provide an SLF4J binding"
- "I provide runtime support for MySQL"
- "I provide a Groovy runtime"

And in general, having two components that provide the _same thing_ in the graph is a problem (they conflict).
--

This is an important concept because:

- By default, a variant provides a capability corresponding to the GAV coordinates of its component
- No two variants in a dependency graph can provide the same capability
- Multiple variants of a single component may be selected as long as they provide _different capabilities_

A typical component will *only* provide variants with the default capability.
A Java library, for example, exposes two variants (API and runtime) that provide the _same capability_.
Consequently, having both the _API_ and _runtime_ of a single component in a dependency graph is an error.

However, imagine that you need the _runtime_ and the _test fixtures runtime_ of a component.
Then, it is allowed as long as the _runtime_ and _test fixtures runtime_ variants of the library declare different capabilities.

If we do so, a consumer would then have to declare two dependencies:

- one on the "main" feature, the library
- one on the "test fixtures" feature, by _requiring its capability_

<<<<<<< HEAD
NOTE: While the engine supports feature variants independently of the ecosystem, this feature is currently only available using the Java plugins.
=======
[NOTE]
====
While the resolution engine supports multi-variant components independently of the ecosystem, _features_ are currently only available using the Java plugins.
====
>>>>>>> f59fdfd6

[[sec::declare_feature_variants]]
== Registering features

Features can be declared by applying the `java-library` plugin.
The following code illustrates how to declare a feature named `mongodbSupport`:

.Registering a feature
====
include::sample[dir="snippets/java-feature-variant/producer-separate-sourceset/kotlin",files="build.gradle.kts[tags=register_variant,register_variant2]"]
include::sample[dir="snippets/java-feature-variant/producer-separate-sourceset/groovy",files="build.gradle[tags=register_variant,register_variant2]"]
====

Gradle will automatically set up a number of things for you in a very similar way to how the <<java_library_plugin#java_library_plugin,Java Library Plugin>> sets up configurations.

Dependency scope configurations are created in the same manner as for the main feature:

- the configuration `mongodbSupportApi`, used to _declare API dependencies_ for this feature
- the configuration `mongodbSupportImplementation`, used to _declare implementation dependencies_ for this feature
- the configuration `mongodbSupportRuntimeOnly`, used to _declare runtime-only dependencies_ for this feature
- the configuration `mongodbSupportCompileOnly`, used to _declare compile-only dependencies_ for this feature
- the configuration `mongodbSupportCompileOnlyApi`, used to _declare compile-only API dependencies_ for this feature

Furthermore, consumable configurations are created in the same manner as for the main feature:

- the configuration `mongodbSupportApiElements`, used by consumers to fetch the artifacts and API dependencies of this feature
- the configuration `mongodbSupportRuntimeElements`, used by consumers to fetch the artifacts and runtime dependencies of this feature

A feature variant should have a _source set_ with the same name.
Gradle will create a `Jar` task to bundle the classes built from the feature source set, using a classifier corresponding to the kebab-case name of the feature.

WARNING: Do not use the _main_ source set for feature variants.

Most users will only need to care about the first two configurations to declare the specific dependencies of this feature:

A feature should have a _source set_ with the same name.
Gradle will create a `Jar` task to bundle the classes built from the feature source set, using a classifier corresponding to the kebab-case name of the feature.

WARNING: Do not use the _main_ source set when registering a feature. This behavior will be deprecated in a future version of Gradle.

Most users will only need to care about the dependency scope configurations to declare the specific dependencies of this feature:

.Declaring dependencies of a feature
====
include::sample[dir="snippets/java-feature-variant/producer-separate-sourceset/kotlin",files="build.gradle.kts[tags=variant_dependencies]"]
include::sample[dir="snippets/java-feature-variant/producer-separate-sourceset/groovy",files="build.gradle[tags=variant_dependencies]"]
====

--
By convention, Gradle maps the feature name to a capability whose group and version are the same as the group and version of the main component, respectively, but whose name is the main component name followed by a `-` followed by the kebab-cased feature name.

<<<<<<< HEAD
For example, if the group is `org.gradle.demo`, the name of the component is `provider`, its version is `1.0` and the feature is named `mongodbSupport`, the feature variant will be `org.gradle.demo:provider-mongodb-support:1.0`.

If you choose the capability name yourself or add more capabilities to a variant, it is recommended to follow the same convention.
--

[[sec:feature_variant_source_set]]
=== Feature variant source set

In the previous example, we're declaring a feature variant which uses the _main source set_.
This is a typical use case in the Java ecosystem, where it's, for whatever reason, not possible to split the sources of a project into different subprojects or different source sets.
Gradle will therefore declare the configurations as described, but will also setup the compile classpath and runtime classpath of the _main source set_ so that it extends from the feature configuration.
Said differently, this allows you to declare the dependencies specific to a feature in their own dependency scope, but everything is still compiled as a single source set.
There will also be a single artifact (the component Jar) including support for all features.
=======
For example, if the component's group is `org.gradle.demo`, its name is `provider`, its version is `1.0`, and the feature is named `mongodbSupport`, the feature's variants will have the `org.gradle.demo:provider-mongodb-support:1.0` capability.
>>>>>>> f59fdfd6

If you choose the capability name yourself or add more capabilities to a variant, it is recommended that you follow the same convention.
====

[[sec::publishing_feature_variants]]
== Publishing features

<<<<<<< HEAD
--
Depending on the metadata file format, publishing feature variants may be lossy:

- using {metadata-file-spec}[Gradle Module Metadata], everything is published and consumers will get the full benefit of feature variants
- using POM metadata (Maven), feature variants are published as **optional dependencies** and artifacts of feature variants are published with different _classifiers_
- using Ivy metadata, feature variants are published as extra configurations, which are _not_ extended by the `default` configuration
--
=======
[WARNING]
====
Depending on the metadata file format, publishing features may be lossy:

- using {metadata-file-spec}[Gradle Module Metadata], everything is published, and consumers will get the full benefit of features
- using POM metadata (Maven), features are published as **optional dependencies**, and artifacts of features are published with different _classifiers_
- using Ivy metadata, features are published as extra configurations, which are _not_ extended by the `default` configuration
====
>>>>>>> f59fdfd6

Publishing features is supported using the `maven-publish` and `ivy-publish` plugins.
The Java Library Plugin will take care of registering the additional variants for you, so there's no additional configuration required, only the regular publications:

.Publishing a component with features
====
include::sample[dir="snippets/java-feature-variant/producer-separate-sourceset/kotlin",files="build.gradle.kts[tags=plugins,publishing]"]
include::sample[dir="snippets/java-feature-variant/producer-separate-sourceset/groovy",files="build.gradle[tags=plugins,publishing]"]
====

[[sub:javadoc_sources_features_variants]]
=== Adding javadoc and sources JARs

Similar to the <<building_java_projects.adoc#sec:java_packaging,main Javadoc and sources JARs>>, you can configure the added feature so that it produces JARs for the Javadoc and sources.

.Producing javadoc and sources JARs for features
====
include::sample[dir="snippets/java-feature-variant/producer-separate-sourceset/kotlin",files="build.gradle.kts[tags=register_variant_extra_jars]"]
include::sample[dir="snippets/java-feature-variant/producer-separate-sourceset/groovy",files="build.gradle[tags=register_variant_extra_jars]"]
====

[[sec::consuming_feature_variants]]
== Dependencies on features

<<<<<<< HEAD
--
As mentioned earlier, feature variants can be lossy when published.
As a consequence, a consumer can depend on a feature variant only in these cases:
=======
[WARNING]
====
As mentioned earlier, features can be lossy when published.
As a consequence, a consumer can depend on a feature only in these cases:
>>>>>>> f59fdfd6

- with a project dependency (in a multi-project build)
- with Gradle Module Metadata available, that is, the publisher MUST have published it
- within the Ivy world, by declaring a dependency on the configuration matching the feature
--

A consumer can specify that it needs a specific feature of a producer by declaring required capabilities.
For example, if a producer declares a "MySQL support" feature like this:

.A library declaring a feature to support MySQL
====
include::sample[dir="snippets/java-feature-variant/requiring-features/kotlin/producer",files="build.gradle.kts[tags=producer]"]
include::sample[dir="snippets/java-feature-variant/requiring-features/groovy/producer",files="build.gradle[tags=producer]"]
====

Then, the consumer can declare a dependency on the MySQL support feature by doing this:

.Consuming specific features in a multi-project build
====
include::sample[dir="snippets/java-feature-variant/requiring-features/kotlin/consumer",files="build.gradle.kts[tags=consumer]"]
include::sample[dir="snippets/java-feature-variant/requiring-features/groovy/consumer",files="build.gradle[tags=consumer]"]
====

This will automatically bring the `mysql-connector-java` dependency on the runtime classpath.
If there were more than one dependency, all of them would be brought, meaning that a feature can be used to group dependencies that contribute to a feature together.

Similarly, if an external library with features was published with {metadata-file-spec}[Gradle Module Metadata], it is possible to depend on a feature provided by that library:

.Consuming specific features from an external repository
====
include::sample[dir="snippets/java-feature-variant/requiring-features-external/kotlin/project",files="build.gradle.kts[tags=consumer]"]
include::sample[dir="snippets/java-feature-variant/requiring-features-external/groovy/project",files="build.gradle[tags=consumer]"]
====


[[sec::incompatible_variants]]
== Handling mutually exclusive variants

The main advantage of using _capabilities_ as a way to handle features is that you can precisely handle compatibility of variants.
The rule is simple:

> No two variants in a dependency graph can provide the same capability

We can leverage this to ensure that Gradle fails whenever the user mis-configures dependencies.
Consider a situation where your library supports MySQL, Postgres, and MongoDB, but it's only allowed to choose _one_ of those at the same time.
We can model this restriction by ensuring each feature provides the same capability, thus making it impossible for these features to be used together in the same graph.

.A producer of multiple features that are mutually exclusive
====
include::sample[dir="snippets/java-feature-variant/incompatible-variants/kotlin/producer",files="build.gradle.kts[tags=producer]"]
include::sample[dir="snippets/java-feature-variant/incompatible-variants/groovy/producer",files="build.gradle[tags=producer]"]
====

Here, the producer declares 3 features, one for each database runtime support:

- `mysql-support` provides both the `db-support` and `mysql-support` capabilities
- `postgres-support` provides both the `db-support` and `postgres-support` capabilities
- `mongo-support` provides both the `db-support` and `mongo-support` capabilities

Then if the consumer tries to get both the `postgres-support` and `mysql-support` features like this (this also works transitively):

.A consumer trying to use 2 incompatible variants at the same time
====
include::sample[dir="snippets/java-feature-variant/incompatible-variants/kotlin/consumer",files="build.gradle.kts[tags=consumer]"]
include::sample[dir="snippets/java-feature-variant/incompatible-variants/groovy/consumer",files="build.gradle[tags=consumer]"]
====

Dependency resolution would fail with the following error:

----
Cannot choose between
   org.gradle.demo:producer:1.0 variant mysqlSupportRuntimeElements and
   org.gradle.demo:producer:1.0 variant postgresSupportRuntimeElements
   because they provide the same capability: org.gradle.demo:producer-db-support:1.0
----<|MERGE_RESOLUTION|>--- conflicted
+++ resolved
@@ -18,8 +18,7 @@
 [[feature_variants]]
 = Modeling library features
 
-Gradle supports the concept of _features_.
-A single library can often be split into multiple related yet distinct libraries, where each _feature_ can be used alongside the _main_ library.
+Gradle supports the concept of _features_: it's often the case that a single library can be split up into multiple related yet distinct libraries, where each _feature_ can be used alongside the _main_ library.
 
 Features allow a component to expose multiple related libraries, each of which can declare its own dependencies.
 These libraries are exposed as variants, similar to how the _main_ library exposes variants for its API and runtime.
@@ -35,19 +34,13 @@
 [[sec::feature_variant_selection]]
 == Selection of features via capabilities
 
-Declaring a dependency on a component is usually done by providing a set of coordinates (group, artifact, version, also known as GAV coordinates).
+Declaring a dependency on a component is usually done by providing a set of coordinates (group, artifact, version also known as GAV coordinates).
 This allows the engine to determine the _component_ we're looking for, but such a component may provide different _variants_.
 A _variant_ is typically chosen based on the usage. For example, we might choose a different variant for compiling against a component (in which case we need the API of the component) or when executing code (in which case we need the runtime of the component).
 All variants of a component provide a number of <<dependency_capability_conflict.adoc#sub:capabilities, capabilities>>, which are denoted similarly using GAV coordinates.
 
-<<<<<<< HEAD
 --
 A capability is denoted by GAV coordinates, but you must think of it as feature description:
-=======
-[NOTE]
-====
-A capability is denoted by GAV coordinates, but you can think of it as a feature description:
->>>>>>> f59fdfd6
 
 - "I provide an SLF4J binding"
 - "I provide runtime support for MySQL"
@@ -63,25 +56,18 @@
 - Multiple variants of a single component may be selected as long as they provide _different capabilities_
 
 A typical component will *only* provide variants with the default capability.
-A Java library, for example, exposes two variants (API and runtime) that provide the _same capability_.
-Consequently, having both the _API_ and _runtime_ of a single component in a dependency graph is an error.
+A Java library, for example, exposes two variants (API and runtime) which provide the _same capability_.
+As a consequence, it is an error to have both the _API_ and _runtime_ of a single component in a dependency graph.
 
 However, imagine that you need the _runtime_ and the _test fixtures runtime_ of a component.
-Then, it is allowed as long as the _runtime_ and _test fixtures runtime_ variants of the library declare different capabilities.
+Then it is allowed as long as the _runtime_ and _test fixtures runtime_ variant of the library declare different capabilities.
 
 If we do so, a consumer would then have to declare two dependencies:
 
 - one on the "main" feature, the library
 - one on the "test fixtures" feature, by _requiring its capability_
 
-<<<<<<< HEAD
-NOTE: While the engine supports feature variants independently of the ecosystem, this feature is currently only available using the Java plugins.
-=======
-[NOTE]
-====
-While the resolution engine supports multi-variant components independently of the ecosystem, _features_ are currently only available using the Java plugins.
-====
->>>>>>> f59fdfd6
+NOTE: While the resolution engine supports multi-variant components independently of the ecosystem, _features_ are currently only available using the Java plugins.
 
 [[sec::declare_feature_variants]]
 == Registering features
@@ -95,7 +81,7 @@
 include::sample[dir="snippets/java-feature-variant/producer-separate-sourceset/groovy",files="build.gradle[tags=register_variant,register_variant2]"]
 ====
 
-Gradle will automatically set up a number of things for you in a very similar way to how the <<java_library_plugin#java_library_plugin,Java Library Plugin>> sets up configurations.
+Gradle will automatically set up a number of things for you, in a very similar way to how the <<java_library_plugin#java_library_plugin,Java Library Plugin>> sets up configurations.
 
 Dependency scope configurations are created in the same manner as for the main feature:
 
@@ -110,19 +96,12 @@
 - the configuration `mongodbSupportApiElements`, used by consumers to fetch the artifacts and API dependencies of this feature
 - the configuration `mongodbSupportRuntimeElements`, used by consumers to fetch the artifacts and runtime dependencies of this feature
 
-A feature variant should have a _source set_ with the same name.
-Gradle will create a `Jar` task to bundle the classes built from the feature source set, using a classifier corresponding to the kebab-case name of the feature.
-
-WARNING: Do not use the _main_ source set for feature variants.
-
-Most users will only need to care about the first two configurations to declare the specific dependencies of this feature:
-
 A feature should have a _source set_ with the same name.
 Gradle will create a `Jar` task to bundle the classes built from the feature source set, using a classifier corresponding to the kebab-case name of the feature.
 
 WARNING: Do not use the _main_ source set when registering a feature. This behavior will be deprecated in a future version of Gradle.
 
-Most users will only need to care about the dependency scope configurations to declare the specific dependencies of this feature:
+Most users will only need to care about the dependency scope configurations, to declare the specific dependencies of this feature:
 
 .Declaring dependencies of a feature
 ====
@@ -133,50 +112,23 @@
 --
 By convention, Gradle maps the feature name to a capability whose group and version are the same as the group and version of the main component, respectively, but whose name is the main component name followed by a `-` followed by the kebab-cased feature name.
 
-<<<<<<< HEAD
-For example, if the group is `org.gradle.demo`, the name of the component is `provider`, its version is `1.0` and the feature is named `mongodbSupport`, the feature variant will be `org.gradle.demo:provider-mongodb-support:1.0`.
+For example, if the component's group is `org.gradle.demo`, its name is `provider`, its version is `1.0`, and the feature is named `mongodbSupport`, the feature's variants will have the `org.gradle.demo:provider-mongodb-support:1.0` capability.
 
 If you choose the capability name yourself or add more capabilities to a variant, it is recommended to follow the same convention.
 --
-
-[[sec:feature_variant_source_set]]
-=== Feature variant source set
-
-In the previous example, we're declaring a feature variant which uses the _main source set_.
-This is a typical use case in the Java ecosystem, where it's, for whatever reason, not possible to split the sources of a project into different subprojects or different source sets.
-Gradle will therefore declare the configurations as described, but will also setup the compile classpath and runtime classpath of the _main source set_ so that it extends from the feature configuration.
-Said differently, this allows you to declare the dependencies specific to a feature in their own dependency scope, but everything is still compiled as a single source set.
-There will also be a single artifact (the component Jar) including support for all features.
-=======
-For example, if the component's group is `org.gradle.demo`, its name is `provider`, its version is `1.0`, and the feature is named `mongodbSupport`, the feature's variants will have the `org.gradle.demo:provider-mongodb-support:1.0` capability.
->>>>>>> f59fdfd6
-
-If you choose the capability name yourself or add more capabilities to a variant, it is recommended that you follow the same convention.
-====
 
 [[sec::publishing_feature_variants]]
 == Publishing features
 
-<<<<<<< HEAD
---
-Depending on the metadata file format, publishing feature variants may be lossy:
-
-- using {metadata-file-spec}[Gradle Module Metadata], everything is published and consumers will get the full benefit of feature variants
-- using POM metadata (Maven), feature variants are published as **optional dependencies** and artifacts of feature variants are published with different _classifiers_
-- using Ivy metadata, feature variants are published as extra configurations, which are _not_ extended by the `default` configuration
---
-=======
-[WARNING]
-====
+--
 Depending on the metadata file format, publishing features may be lossy:
 
-- using {metadata-file-spec}[Gradle Module Metadata], everything is published, and consumers will get the full benefit of features
-- using POM metadata (Maven), features are published as **optional dependencies**, and artifacts of features are published with different _classifiers_
+- using {metadata-file-spec}[Gradle Module Metadata], everything is published and consumers will get the full benefit of features
+- using POM metadata (Maven), features are published as **optional dependencies** and artifacts of features are published with different _classifiers_
 - using Ivy metadata, features are published as extra configurations, which are _not_ extended by the `default` configuration
-====
->>>>>>> f59fdfd6
-
-Publishing features is supported using the `maven-publish` and `ivy-publish` plugins.
+--
+
+Publishing features is supported using the `maven-publish` and `ivy-publish` plugins only.
 The Java Library Plugin will take care of registering the additional variants for you, so there's no additional configuration required, only the regular publications:
 
 .Publishing a component with features
@@ -199,19 +151,12 @@
 [[sec::consuming_feature_variants]]
 == Dependencies on features
 
-<<<<<<< HEAD
---
-As mentioned earlier, feature variants can be lossy when published.
-As a consequence, a consumer can depend on a feature variant only in these cases:
-=======
-[WARNING]
-====
+--
 As mentioned earlier, features can be lossy when published.
 As a consequence, a consumer can depend on a feature only in these cases:
->>>>>>> f59fdfd6
 
 - with a project dependency (in a multi-project build)
-- with Gradle Module Metadata available, that is, the publisher MUST have published it
+- with Gradle Module Metadata available, that is the publisher MUST have published it
 - within the Ivy world, by declaring a dependency on the configuration matching the feature
 --
 
@@ -224,7 +169,7 @@
 include::sample[dir="snippets/java-feature-variant/requiring-features/groovy/producer",files="build.gradle[tags=producer]"]
 ====
 
-Then, the consumer can declare a dependency on the MySQL support feature by doing this:
+Then the consumer can declare a dependency on the MySQL support feature by doing this:
 
 .Consuming specific features in a multi-project build
 ====
@@ -233,7 +178,7 @@
 ====
 
 This will automatically bring the `mysql-connector-java` dependency on the runtime classpath.
-If there were more than one dependency, all of them would be brought, meaning that a feature can be used to group dependencies that contribute to a feature together.
+If there were more than one dependency, all of them would be brought, meaning that a feature can be used to group dependencies which contribute to a feature together.
 
 Similarly, if an external library with features was published with {metadata-file-spec}[Gradle Module Metadata], it is possible to depend on a feature provided by that library:
 
@@ -243,7 +188,6 @@
 include::sample[dir="snippets/java-feature-variant/requiring-features-external/groovy/project",files="build.gradle[tags=consumer]"]
 ====
 
-
 [[sec::incompatible_variants]]
 == Handling mutually exclusive variants
 
@@ -253,8 +197,8 @@
 > No two variants in a dependency graph can provide the same capability
 
 We can leverage this to ensure that Gradle fails whenever the user mis-configures dependencies.
-Consider a situation where your library supports MySQL, Postgres, and MongoDB, but it's only allowed to choose _one_ of those at the same time.
-We can model this restriction by ensuring each feature provides the same capability, thus making it impossible for these features to be used together in the same graph.
+Consider a situation where your library supports MySQL, Postgres and MongoDB, but that it's only allowed to choose _one_ of those at the same time.
+We can model this restriction by ensuring each feature also provides the same capability, thus making it impossible for these features to be used together in the same graph.
 
 .A producer of multiple features that are mutually exclusive
 ====
@@ -268,7 +212,7 @@
 - `postgres-support` provides both the `db-support` and `postgres-support` capabilities
 - `mongo-support` provides both the `db-support` and `mongo-support` capabilities
 
-Then if the consumer tries to get both the `postgres-support` and `mysql-support` features like this (this also works transitively):
+Then if the consumer tries to get both the `postgres-support` and `mysql-support` features (this also works transitively):
 
 .A consumer trying to use 2 incompatible variants at the same time
 ====
