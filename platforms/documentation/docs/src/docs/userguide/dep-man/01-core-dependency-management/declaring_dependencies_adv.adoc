// Copyright (C) 2023 Gradle, Inc.
//
// Licensed under the Creative Commons Attribution-Noncommercial-ShareAlike 4.0 International License.;
// you may not use this file except in compliance with the License.
// You may obtain a copy of the License at
//
//      https://creativecommons.org/licenses/by-nc-sa/4.0/
//
// Unless required by applicable law or agreed to in writing, software
// distributed under the License is distributed on an "AS IS" BASIS,
// WITHOUT WARRANTIES OR CONDITIONS OF ANY KIND, either express or implied.
// See the License for the specific language governing permissions and
// limitations under the License.

[[declaring-dependencies]]
= Declaring dependencies

Before looking at dependency declarations themselves, the concept of _dependency configuration_ needs to be defined.

[[sec:what-are-dependency-configurations]]
== What are dependency configurations

Every dependency declared for a Gradle project applies to a specific scope.
For example some dependencies should be used for compiling source code whereas others only need to be available at runtime.
Gradle represents the scope of a dependency with the help of a link:{groovyDslPath}/org.gradle.api.artifacts.Configuration.html[Configuration].
Every configuration can be identified by a unique name.

Many Gradle plugins add pre-defined configurations to your project.
The Java plugin, for example, adds configurations to represent the various classpaths it needs for source code compilation, executing tests and the like.
See <<java_plugin.adoc#sec:java_plugin_and_dependency_management,the Java plugin chapter>> for an example.

.Configurations use declared dependencies for specific purposes
image::dependency-management-configurations.png[]

<<<<<<< HEAD
For more examples on the usage of configurations to navigate, inspect and post-process metadata and artifacts of assigned dependencies, have a look at the <<dependency_resolution_adv.adoc#sec:programmatic_api,resolution result APIs>>.
=======
For more examples on the usage of configurations to navigate, inspect and post-process metadata and artifacts of assigned dependencies, have a look at the <<programmatic_dependency_resolution.adoc#sec:programmatic_api,resolution result APIs>>.
>>>>>>> 5908428e

[[sub:config-inheritance-composition]]
=== Configuration inheritance and composition

A configuration can extend other configurations to form an inheritance hierarchy.
Child configurations inherit the whole set of dependencies declared for any of its superconfigurations.

Configuration inheritance is heavily used by Gradle core plugins like the <<java_plugin.adoc#sec:java_plugin_and_dependency_management,Java plugin>>.
For example the `testImplementation` configuration extends the `implementation` configuration.
 The configuration hierarchy has a practical purpose: compiling tests requires the dependencies of the source code under test on top of the dependencies needed write the test class.
 A Java project that uses JUnit to write and execute test code also needs Guava if its classes are imported in the production source code.

.Configuration inheritance provided by the Java plugin
image::dependency-management-configuration-inheritance.png[]

Under the covers the `testImplementation` and `implementation` configurations form an inheritance hierarchy by calling the method link:{groovyDslPath}/org.gradle.api.artifacts.Configuration.html#org.gradle.api.artifacts.Configuration:extendsFrom(org.gradle.api.artifacts.Configuration++[]++)[Configuration.extendsFrom(org.gradle.api.artifacts.Configuration++[]++)].
A configuration can extend any other configuration irrespective of its definition in the build script or a plugin.

Let's say you wanted to write a suite of smoke tests.
Each smoke test makes a HTTP call to verify a web service endpoint.
As the underlying test framework the project already uses JUnit.
You can define a new configuration named `smokeTest` that extends from the `testImplementation` configuration to reuse the existing test framework dependency.

.Extending a configuration from another configuration
====
include::sample[dir="snippets/dependencyManagement/definingUsingConfigurations-inheritance/kotlin",files="build.gradle.kts[tags=configuration-definition]"]
include::sample[dir="snippets/dependencyManagement/definingUsingConfigurations-inheritance/groovy",files="build.gradle[tags=configuration-definition]"]
====

[[sec:resolvable-consumable-configs]]
== Resolvable and consumable configurations

Configurations are a fundamental part of dependency resolution in Gradle.
In the context of dependency resolution, it is useful to distinguish between a _consumer_ and a _producer_. Along these lines, configurations have at least 3 different roles:

1. to declare dependencies
2. as a _consumer_, to resolve a set of dependencies to files
3. as a _producer_, to expose artifacts and their dependencies for consumption by other projects
   (such _consumable_ configurations usually represent the <<variant_model.adoc#understanding-variant-selection,variants>> the producer offers to its consumers)

For example, to express that an application `app` _depends on_ library `lib`, _at least_ one configuration is required:

.Configurations are used to declare dependencies
====
include::sample[dir="snippets/dependencyManagement/attributeMatching/kotlin",files="build.gradle.kts[tags=declare-configuration]"]
include::sample[dir="snippets/dependencyManagement/attributeMatching/groovy",files="build.gradle[tags=declare-configuration]"]
====

Configurations can inherit dependencies from other configurations by extending from them.

NOTE: Configurations can only extend configurations within the same project.

Now, notice that the code above doesn't tell us anything about the intended _consumer_ of this configuration.
In particular, it doesn't tell us how the configuration is meant to be _used_.
Let's say that `lib` is a Java library: it might expose different things, such as its API, implementation, or test fixtures.
It might be necessary to change how we resolve the dependencies of `app` depending upon the task we're performing (compiling against the API of `lib`, executing the application, compiling tests, etc.).
To address this problem, you'll often find companion configurations, which are meant to unambiguously declare the usage:

.Configurations representing concrete dependency graphs
====
include::sample[dir="snippets/dependencyManagement/attributeMatching/kotlin",files="build.gradle.kts[tags=concrete-classpath]"]
include::sample[dir="snippets/dependencyManagement/attributeMatching/groovy",files="build.gradle[tags=concrete-classpath]"]
====

At this point, we have 3 different configurations with different roles:

- `someConfiguration` declares the dependencies of my application. It is simply a collection of dependencies.
- `compileClasspath` and `runtimeClasspath` are configurations _meant to be resolved_: when resolved they should contain the compile classpath, and the runtime classpath of the application respectively.

This distinction is represented by the `canBeResolved` flag in the `Configuration` type.
A configuration that _can be resolved_ is a configuration for which we can compute a dependency graph, because it contains all the necessary information for resolution to happen.
That is to say we're going to compute a dependency graph, resolve the components in the graph, and eventually get artifacts.
A configuration which has `canBeResolved` set to `false` is not meant to be resolved.
Such a configuration is there _only to declare dependencies_.
The reason is that depending on the usage (compile classpath, runtime classpath), it _can_ resolve to different graphs.
It is an error to try to resolve a configuration which has `canBeResolved` set to `false`.
To some extent, this is similar to an _abstract class_ (`canBeResolved`=false) which is not supposed to be instantiated, and a concrete class extending the abstract class (`canBeResolved`=true).
A resolvable configuration will extend at least one non-resolvable configuration (and may extend more than one).

On the other end, at the library project side (the _producer_), we also use configurations to represent what can be consumed.
For example, the library may expose an API or a runtime, and we would attach artifacts to either one, the other, or both.
Typically, to compile against `lib`, we need the API of `lib`, but we don't need its runtime dependencies.
So the `lib` project will expose an `apiElements` configuration, which is aimed at consumers looking for its API.
Such a configuration is consumable, but is not meant to be resolved.
This is expressed via the _canBeConsumed_ flag of a `Configuration`:

.Setting up configurations
====
include::sample[dir="snippets/dependencyManagement/attributeMatching/kotlin",files="build.gradle.kts[tags=setup-configurations]"]
include::sample[dir="snippets/dependencyManagement/attributeMatching/groovy",files="build.gradle[tags=setup-configurations]"]
====

In short, a configuration's role is determined by the `canBeResolved` and `canBeConsumed` flag combinations:

.Configuration roles
|===
|Configuration role|can be resolved|can be consumed
|Dependency Scope|false|false
|Resolve for certain usage|true|false
|Exposed to consumers|false|true
|Legacy, don't use|true|true
|===

For backwards compatibility, both flags have a default value of `true`, but as a plugin author, you should always determine the right values for those flags, or you might accidentally introduce resolution errors.

[[sec:choosing-configuration]]
== Choosing the right configuration for dependencies

The choice of the configuration where you declare a dependency is important.
However there is no fixed rule into which configuration a dependency must go.
It mostly depends on the way the configurations are organised, which is most often a property of the applied plugin(s).

For example, in the `java` plugin, the created configuration are <<java_plugin.adoc#tab:configurations,documented>> and should serve as the basis for determining where to declare a dependency, based on its role for your code.

As a recommendation, plugins should clearly document the way their configurations are linked together and should strive as much as possible to isolate their <<#sec:resolvable-consumable-configs,roles>>.

[[sec:deprecated-configurations]]
== Deprecated configurations

Configurations are intended to be used for a single role: declaring dependencies, performing resolution, or defining consumable variants.
In the past, some configurations did not define which role they were intended to be used for.
A deprecation warning is emitted when a configuration is used in a way that was not intended.
To fix the deprecation, you will need to stop using the configuration in the deprecated role.
The exact changes required depend on how the configuration is used and if there are alternative configurations that should be used instead.

[[sec:defining-custom-configurations]]
== Defining custom configurations

You can define configurations yourself, so-called _custom configurations_.
A custom configuration is useful for separating the scope of dependencies needed for a dedicated purpose.

Let's say you wanted to declare a dependency on the link:https://tomcat.apache.org/tomcat-9.0-doc/jasper-howto.html[Jasper Ant task] for the purpose of pre-compiling JSP files that should _not_ end up in the classpath for compiling your source code.
It's fairly simple to achieve that goal by introducing a custom configuration and using it in a task.

.Declaring and using a custom configuration
====
include::sample[dir="snippets/dependencyManagement/definingUsingConfigurations-custom/kotlin",files="build.gradle.kts[tags=custom-configuration]"]
include::sample[dir="snippets/dependencyManagement/definingUsingConfigurations-custom/groovy",files="build.gradle[tags=custom-configuration]"]
====

You can manage project configurations with a `configurations` object.
Configurations have a name and can extend each other.
To learn more about this API have a look at link:{groovyDslPath}/org.gradle.api.artifacts.ConfigurationContainer.html[ConfigurationContainer].

[[sec:dependency-types]]
== Different kinds of dependencies

[[sub:module_dependencies]]
=== Module dependencies

Module dependencies are the most common dependencies. They refer to a module in a repository.

.Module dependencies
====
include::sample[dir="snippets/artifacts/externalDependencies/kotlin",files="build.gradle.kts[tags=module-dependencies]"]
include::sample[dir="snippets/artifacts/externalDependencies/groovy",files="build.gradle[tags=module-dependencies]"]
====

See the link:{groovyDslPath}/org.gradle.api.artifacts.dsl.DependencyHandler.html[DependencyHandler] class in the API documentation for more examples and a complete reference.

Gradle provides different notations for module dependencies. There is a string notation and a map notation. A module dependency has an API which allows further configuration. Have a look at link:{javadocPath}/org/gradle/api/artifacts/ExternalModuleDependency.html[ExternalModuleDependency] to learn all about the API. This API provides properties and configuration methods. Via the string notation you can define a subset of the properties. With the map notation you can define all properties. To have access to the complete API, either with the map or with the string notation, you can assign a single dependency to a configuration together with a closure.

[NOTE]
====
If you declare a module dependency, Gradle looks for a module metadata file (`.module`, `.pom` or `ivy.xml`) in the repositories.
If such a module metadata file exists, it is parsed and the artifacts of this module (e.g. `hibernate-3.0.5.jar`) as well as its dependencies (e.g. `cglib`) are downloaded.
If no such module metadata file exists, as of Gradle 6.0, you need to configure <<declaring_repositories_adv.adoc#sec:supported_metadata_sources,metadata sources definitions>> to look for an artifact file called `hibernate-3.0.5.jar` directly.
====

[IMPORTANT]
====
In Maven, a module can have one and only one artifact.

In Gradle and Ivy, a module can have multiple artifacts.
Each artifact can have a different set of dependencies.
====

[[sub:file_dependencies]]
=== File dependencies

Projects sometimes do not rely on a binary repository product e.g. JFrog Artifactory or Sonatype Nexus for hosting and resolving external dependencies.
It's common practice to host those dependencies on a shared drive or check them into version control alongside the project source code.
Those dependencies are referred to as _file dependencies_, the reason being that they represent a file without any <<glossary.adoc#sub:terminology_module_metadata,metadata>> (like information about transitive dependencies, the origin or its author) attached to them.

.Resolving file dependencies from the local file system and a shared drive
image::dependency-management-file-dependencies.png[]

The following example resolves file dependencies from the directories `ant`, `libs` and `tools`.

.Declaring multiple file dependencies
====
include::sample[dir="snippets/dependencyManagement/declaringDependencies-fileDependencies/kotlin",files="build.gradle.kts[tags=file-dependencies]"]
include::sample[dir="snippets/dependencyManagement/declaringDependencies-fileDependencies/groovy",files="build.gradle[tags=file-dependencies]"]
====

As you can see in the code example, every dependency has to define its exact location in the file system.
The most prominent methods for creating a file reference are
link:{groovyDslPath}/org.gradle.api.Project.html#org.gradle.api.Project:files(java.lang.Object++[]++)[Project.files(java.lang.Object...)],
link:{javadocPath}/org/gradle/api/file/ProjectLayout.html#files-java.lang.Object++...++-[ProjectLayout.files(java.lang.Object...)]
and link:{groovyDslPath}/org.gradle.api.Project.html#org.gradle.api.Project:fileTree(java.lang.Object)[Project.fileTree(java.lang.Object)]
Alternatively, you can also define the source directory of one or many file dependencies in the form of a <<declaring_repositories_adv.adoc#sub:flat_dir_resolver,flat directory repository>>.

[NOTE]
====
The order of the files in a `FileTree` is not stable, even on a single computer.
It means that dependency configuration seeded with such a construct may produce a resolution result which has a different ordering, possibly impacting the cacheability of tasks using the result as an input.
Using the simpler `files` instead is recommended where possible.
====

File dependencies allow you to directly add a set of files to a configuration, without first adding them to a repository. This can be useful if you cannot, or do not want to, place certain files in a repository. Or if you do not want to use any repositories at all for storing your dependencies.

To add some files as a dependency for a configuration, you simply pass a <<working_with_files.adoc#sec:file_collections,file collection>> as a dependency:

.File dependencies
====
include::sample[dir="snippets/artifacts/externalDependencies/kotlin",files="build.gradle.kts[tags=file-dependencies]"]
include::sample[dir="snippets/artifacts/externalDependencies/groovy",files="build.gradle[tags=file-dependencies]"]
====

File dependencies are not included in the published dependency descriptor for your project.
However, file dependencies are included in transitive project dependencies within the same build.
This means they cannot be used outside the current build, but they can be used within the same build.

You can declare which tasks produce the files for a file dependency.
You might do this when, for example, the files are generated by the build.

.Generated file dependencies
====
include::sample[dir="snippets/artifacts/generatedFileDependencies/kotlin",files="build.gradle.kts[tags=generated-file-dependencies]"]
include::sample[dir="snippets/artifacts/generatedFileDependencies/groovy",files="build.gradle[tags=generated-file-dependencies]"]
====

----
$ gradle -q list
include::{snippetsPath}/artifacts/generatedFileDependencies/tests/generatedFileDependencies.out[]
----

[[sec:versioning_file_dependencies]]
==== Versioning of file dependencies

It is recommended to clearly express the intention and a concrete version for file dependencies.
File dependencies are not considered by Gradle's <<dependency_resolution_adv.adoc#sec:how-gradle-downloads-deps,version conflict resolution>>.
Therefore, it is extremely important to assign a version to the file name to indicate the distinct set of changes shipped with it.
For example `commons-beanutils-1.3.jar` lets you track the changes of the library by the release notes.

As a result, the dependencies of the project are easier to maintain and organize.
It is much easier to uncover potential API incompatibilities by the assigned version.

[[sub:project_dependencies]]
=== Project dependencies

Software projects often break up software components into modules to improve maintainability and prevent strong coupling.
Modules can define dependencies between each other to reuse code within the same project.

.Dependencies between projects
image::dependency-management-project-dependencies.png[]

Gradle can model dependencies between modules.
Those dependencies are called _project dependencies_ because each module is represented by a Gradle project.

.Project dependencies
====
include::sample[dir="snippets/java/multiproject/kotlin/api",files="build.gradle.kts[tags=project-dependencies]"]
include::sample[dir="snippets/java/multiproject/groovy/api",files="build.gradle[tags=project-dependencies]"]
====

At runtime, the build automatically ensures that project dependencies are built in the correct order and added to the classpath for compilation.
The chapter <<multi_project_builds.adoc#multi_project_builds,Authoring Multi-Project Builds>> discusses how to set up and configure multi-project builds in more detail.

For more information see the API documentation for link:{javadocPath}/org/gradle/api/artifacts/ProjectDependency.html[ProjectDependency].

The following example declares the dependencies on the `utils` and `api` project from the `web-service` project. The method link:{groovyDslPath}/org.gradle.api.Project.html#org.gradle.api.Project:project(java.lang.String)[Project.project(java.lang.String)] creates a reference to a specific subproject by path.

.Declaring project dependencies
====
include::sample[dir="snippets/dependencyManagement/declaringDependencies-projectDependencies/kotlin",files="web-service/build.gradle.kts[tags=project-dependencies]"]
include::sample[dir="snippets/dependencyManagement/declaringDependencies-projectDependencies/groovy",files="web-service/build.gradle[tags=project-dependencies]"]
====

[[sec:type-safe-project-accessors]]
==== Type-safe project dependencies

--
Type-safe project accessors are an incubating feature which must be enabled explicitly.
Implementation may change at any time.

To add support for type-safe project accessors, add this to your `settings.gradle(.kts)` file:

```
enableFeaturePreview("TYPESAFE_PROJECT_ACCESSORS")
```
--

One issue with the `project(":some:path")` notation is that you have to remember the path to every project you want to depend on.
In addition, changing a <<intro_multi_project_builds#sec:project_path,project path>> requires you to change all places where the project dependency is used, but it is easy to miss one or more occurrences (because you have to rely on search and replace).

Since Gradle 7, Gradle offers an experimental type-safe API for project dependencies.
The same example as above can now be rewritten as:

.Declaring project dependencies using the type-safe API
====
include::sample[dir="snippets/dependencyManagement/declaringDependencies-typeSafeProjectDependencies/kotlin",files="web-service/build.gradle.kts[tags=project-dependencies]"]
include::sample[dir="snippets/dependencyManagement/declaringDependencies-typeSafeProjectDependencies/groovy",files="web-service/build.gradle[tags=project-dependencies]"]
====

The type-safe API has the advantage of providing IDE completion so you don't need to figure out the actual names of the projects.

If you add or remove a project that uses the Kotlin DSL, build script compilation fails if you forget to update a dependency.

The project accessors are mapped from the _project path_.
For example, if a project path is `:commons:utils:some:lib` then the project accessor will be `projects.commons.utils.some.lib` (which is the short-hand notation for `projects.getCommons().getUtils().getSome().getLib()`).

A project name with kebab case (`some-lib`) or snake case (`some_lib`) will be converted to camel case in accessors: `projects.someLib`.

=== Local forks of module dependencies

A module dependency can be substituted by a dependency to a local fork of the sources of that module, if the module itself is built with Gradle.
This can be done by utilising <<composite_builds.adoc#defining_composite_builds,composite builds>>.
This allows you, for example, to fix an issue in a library you use in an application by using, and building, a locally patched version instead of the published binary version.
The details of this are described in the section on <<composite_builds.adoc#defining_composite_builds,composite builds>>.

[[sub:gradle_distribution_dependencies]]
=== Gradle distribution-specific dependencies

[[sub:api_dependencies]]
==== Gradle API dependency

You can declare a dependency on the API of the current version of Gradle by using the link:{groovyDslPath}/org.gradle.api.artifacts.dsl.DependencyHandler.html#org.gradle.api.artifacts.dsl.DependencyHandler:gradleApi()[DependencyHandler.gradleApi()] method. This is useful when you are developing custom Gradle tasks or plugins.

.Gradle API dependencies
====
include::sample[dir="snippets/base/customExternalTask/kotlin/task",files="build.gradle.kts[tags=gradle-api-dependencies]"]
include::sample[dir="snippets/base/customExternalTask/groovy/task",files="build.gradle[tags=gradle-api-dependencies]"]
====

[[sub:testkit_dependencies]]
==== Gradle TestKit dependency

You can declare a dependency on the TestKit API of the current version of Gradle by using the link:{groovyDslPath}/org.gradle.api.artifacts.dsl.DependencyHandler.html#org.gradle.api.artifacts.dsl.DependencyHandler:gradleTestKit()[DependencyHandler.gradleTestKit()] method. This is useful for writing and executing functional tests for Gradle plugins and build scripts.

.Gradle TestKit dependencies
====
include::sample[dir="snippets/testKit/junitQuickstart/kotlin",files="build.gradle.kts[tags=declare-gradle-testkit-dependency]"]
include::sample[dir="snippets/testKit/junitQuickstart/groovy",files="build.gradle[tags=declare-gradle-testkit-dependency]"]
====

<<test_kit.adoc#test_kit,The TestKit chapter>> explains the use of TestKit by example.

[[sub:groovy_dependencies]]
==== Local Groovy dependency

You can declare a dependency on the Groovy that is distributed with Gradle by using the link:{groovyDslPath}/org.gradle.api.artifacts.dsl.DependencyHandler.html#org.gradle.api.artifacts.dsl.DependencyHandler:localGroovy()[DependencyHandler.localGroovy()] method. This is useful when you are developing custom Gradle tasks or plugins in Groovy.

.Gradle's Groovy dependencies
====
include::sample[dir="snippets/groovy/groovyDependency/kotlin",files="build.gradle.kts[tags=bundled-groovy-dependency]"]
include::sample[dir="snippets/groovy/groovyDependency/groovy",files="build.gradle[tags=bundled-groovy-dependency]"]
====

[[sec:documenting-dependencies]]
== Documenting dependencies

When you declare a dependency or a <<dependency_constraints.adoc#sec:adding-constraints-transitive-deps,dependency constraint>>, you can provide a custom reason for the declaration.
This makes the dependency declarations in your build script and the <<viewing_debugging_dependencies.adoc#sec:identifying_reason_dependency_selection,dependency insight report>> easier to interpret.

.Giving a reason for choosing a certain module version in a dependency declaration
====
include::sample[dir="snippets/dependencyManagement/inspectingDependencies-dependencyReason/kotlin",files="build.gradle.kts[tags=dependency-reason]"]
include::sample[dir="snippets/dependencyManagement/inspectingDependencies-dependencyReason/groovy",files="build.gradle[tags=dependency-reason]"]
====

=== Example: Using the dependency insight report with custom reasons

.Output of **`gradle -q dependencyInsight --dependency asm`**
----
> gradle -q dependencyInsight --dependency asm
include::{snippetsPath}/dependencyManagement/inspectingDependencies-dependencyReason/tests/dependencyReasonReport.out[]
----

[[sec:resolve_specific_artifacts_from_dependency]]
== Resolving specific artifacts from a module dependency

Whenever Gradle tries to resolve a module from a Maven or Ivy repository, it looks for a metadata file and the default artifact file, a JAR. The build fails if none of these artifact files can be resolved. Under certain conditions, you might want to tweak the way Gradle resolves artifacts for a dependency.

- The dependency only provides a non-standard artifact without any metadata e.g. a ZIP file.
- The module metadata declares more than one artifact e.g. as part of an Ivy dependency descriptor.
- You only want to download a specific artifact without any of the transitive dependencies declared in the metadata.

Gradle is a polyglot build tool and not limited to just resolving Java libraries. Let's assume you wanted to build a web application using JavaScript as the client technology. Most projects check in external JavaScript libraries into version control. An external JavaScript library is no different than a reusable Java library so why not download it from a repository instead?

link:https://developers.google.com/speed/libraries/[Google Hosted Libraries] is a distribution platform for popular, open-source JavaScript libraries. With the help of the artifact-only notation you can download a JavaScript library file e.g. JQuery. The `@` character separates the dependency's coordinates from the artifact's file extension.

.Resolving a JavaScript artifact for a declared dependency
====
include::sample[dir="snippets/dependencyManagement/declaringDependencies-artifactOnly/kotlin",files="build.gradle.kts[tags=artifact-only-dependency-declaration]"]
include::sample[dir="snippets/dependencyManagement/declaringDependencies-artifactOnly/groovy",files="build.gradle[tags=artifact-only-dependency-declaration]"]
====

Some modules ship different "flavors" of the same artifact or they publish multiple artifacts that belong to a specific module version but have a different purpose. It's common for a Java library to publish the artifact with the compiled class files, another one with just the source code in it and a third one containing the Javadocs.

In JavaScript, a library may exist as uncompressed or minified artifact. In Gradle, a specific artifact identifier is called _classifier_, a term generally used in Maven and Ivy dependency management.

Let's say we wanted to download the minified artifact of the JQuery library instead of the uncompressed file. You can provide the classifier `min` as part of the dependency declaration.

.Resolving a JavaScript artifact with classifier for a declared dependency
====
include::sample[dir="snippets/dependencyManagement/declaringDependencies-artifactOnlyWithClassifier/kotlin",files="build.gradle.kts[tags=artifact-only-dependency-declaration]"]
include::sample[dir="snippets/dependencyManagement/declaringDependencies-artifactOnlyWithClassifier/groovy",files="build.gradle[tags=artifact-only-dependency-declaration]"]
====

[[sec:supported-metadata-formats]]
== Supported Metadata formats

External module dependencies require module metadata (so that, typically, Gradle can figure out the transitive dependencies of a module).
To do so, Gradle supports different metadata formats.

You can also tweak which format will be looked up in the <<declaring_repositories_adv.adoc#sec:supported_metadata_sources,repository definition>>.

[[sub:supported-md-gradle]]
=== Gradle Module Metadata files

Gradle Module Metadata has been specifically designed to support all features of Gradle's dependency management model and is hence the preferred format.
You can find its https://github.com/gradle/gradle/blob/master/platforms/documentation/docs/src/docs/design/gradle-module-metadata-latest-specification.md[specification here].

[[sub:supported-md-pom]]
=== POM files

Gradle natively supports https://maven.apache.org/pom.html[Maven POM files].
It's worth noting that by default Gradle will first look for a POM file, but if this file contains a special marker, Gradle will use <<#sub:supported-md-gradle, Gradle Module Metadata>> instead.

[[sub:supported-md-ivy]]
=== Ivy files

Similarly, Gradle supports http://ant.apache.org/ivy/[Apache Ivy metadata files].
Again, Gradle will first look for an `ivy.xml` file, but if this file contains a special marker, Gradle will use <<#sub:supported-md-gradle, Gradle Module Metadata>> instead.<|MERGE_RESOLUTION|>--- conflicted
+++ resolved
@@ -32,11 +32,7 @@
 .Configurations use declared dependencies for specific purposes
 image::dependency-management-configurations.png[]
 
-<<<<<<< HEAD
-For more examples on the usage of configurations to navigate, inspect and post-process metadata and artifacts of assigned dependencies, have a look at the <<dependency_resolution_adv.adoc#sec:programmatic_api,resolution result APIs>>.
-=======
 For more examples on the usage of configurations to navigate, inspect and post-process metadata and artifacts of assigned dependencies, have a look at the <<programmatic_dependency_resolution.adoc#sec:programmatic_api,resolution result APIs>>.
->>>>>>> 5908428e
 
 [[sub:config-inheritance-composition]]
 === Configuration inheritance and composition
